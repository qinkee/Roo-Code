import React, { memo, useCallback, useEffect, useMemo, useState } from "react"
import { useDebounce, useEvent } from "react-use"
import { Checkbox, Dropdown, type DropdownOption } from "vscrui"
import { VSCodeLink, VSCodeRadio, VSCodeRadioGroup, VSCodeTextField } from "@vscode/webview-ui-toolkit/react"
import * as vscodemodels from "vscode"

import {
	ApiConfiguration,
	ModelInfo,
	anthropicDefaultModelId,
	anthropicModels,
	azureOpenAiDefaultApiVersion,
	bedrockDefaultModelId,
	bedrockModels,
	deepSeekDefaultModelId,
	deepSeekModels,
	geminiDefaultModelId,
	geminiModels,
	glamaDefaultModelId,
	glamaDefaultModelInfo,
	mistralDefaultModelId,
	mistralModels,
	openAiModelInfoSaneDefaults,
	openAiNativeDefaultModelId,
	openAiNativeModels,
	openRouterDefaultModelId,
	openRouterDefaultModelInfo,
	vertexDefaultModelId,
	vertexModels,
	unboundDefaultModelId,
	unboundDefaultModelInfo,
	requestyDefaultModelId,
	requestyDefaultModelInfo,
} from "../../../../src/shared/api"
import { ExtensionMessage } from "../../../../src/shared/ExtensionMessage"

import { vscode } from "../../utils/vscode"
import { VSCodeButtonLink } from "../common/VSCodeButtonLink"
import { ModelInfoView } from "./ModelInfoView"
import { ModelPicker } from "./ModelPicker"
import { TemperatureControl } from "./TemperatureControl"
import { validateApiConfiguration, validateModelId } from "@/utils/validate"
import { ApiErrorMessage } from "./ApiErrorMessage"
import { ThinkingBudget } from "./ThinkingBudget"
import { Button } from "../ui"

const modelsByProvider: Record<string, Record<string, ModelInfo>> = {
	anthropic: anthropicModels,
	bedrock: bedrockModels,
	vertex: vertexModels,
	gemini: geminiModels,
	"openai-native": openAiNativeModels,
	deepseek: deepSeekModels,
	mistral: mistralModels,
}

interface ApiOptionsProps {
	uriScheme: string | undefined
	apiConfiguration: ApiConfiguration
	setApiConfigurationField: <K extends keyof ApiConfiguration>(field: K, value: ApiConfiguration[K]) => void
	fromWelcomeView?: boolean
	errorMessage: string | undefined
	setErrorMessage: React.Dispatch<React.SetStateAction<string | undefined>>
}

const ApiOptions = ({
	uriScheme,
	apiConfiguration,
	setApiConfigurationField,
	fromWelcomeView,
	errorMessage,
	setErrorMessage,
}: ApiOptionsProps) => {
	const [ollamaModels, setOllamaModels] = useState<string[]>([])
	const [lmStudioModels, setLmStudioModels] = useState<string[]>([])
	const [vsCodeLmModels, setVsCodeLmModels] = useState<vscodemodels.LanguageModelChatSelector[]>([])

	const [openRouterModels, setOpenRouterModels] = useState<Record<string, ModelInfo>>({
		[openRouterDefaultModelId]: openRouterDefaultModelInfo,
	})

	const [glamaModels, setGlamaModels] = useState<Record<string, ModelInfo>>({
		[glamaDefaultModelId]: glamaDefaultModelInfo,
	})

	const [unboundModels, setUnboundModels] = useState<Record<string, ModelInfo>>({
		[unboundDefaultModelId]: unboundDefaultModelInfo,
	})

	const [requestyModels, setRequestyModels] = useState<Record<string, ModelInfo>>({
		[requestyDefaultModelId]: requestyDefaultModelInfo,
	})

	const [openAiModels, setOpenAiModels] = useState<Record<string, ModelInfo> | null>(null)

	const [anthropicBaseUrlSelected, setAnthropicBaseUrlSelected] = useState(!!apiConfiguration?.anthropicBaseUrl)
	const [azureApiVersionSelected, setAzureApiVersionSelected] = useState(!!apiConfiguration?.azureApiVersion)
	const [openRouterBaseUrlSelected, setOpenRouterBaseUrlSelected] = useState(!!apiConfiguration?.openRouterBaseUrl)
	const [isDescriptionExpanded, setIsDescriptionExpanded] = useState(false)

	const noTransform = <T,>(value: T) => value
	const inputEventTransform = <E,>(event: E) => (event as { target: HTMLInputElement })?.target?.value as any
	const dropdownEventTransform = <T,>(event: DropdownOption | string | undefined) =>
		(typeof event == "string" ? event : event?.value) as T

	const handleInputChange = useCallback(
		<K extends keyof ApiConfiguration, E>(
			field: K,
			transform: (event: E) => ApiConfiguration[K] = inputEventTransform,
		) =>
			(event: E | Event) => {
				setApiConfigurationField(field, transform(event as E))
			},
		[setApiConfigurationField],
	)

	const { selectedProvider, selectedModelId, selectedModelInfo } = useMemo(
		() => normalizeApiConfiguration(apiConfiguration),
		[apiConfiguration],
	)

	// Debounced refresh model updates, only executed 250ms after the user
	// stops typing.
	useDebounce(
		() => {
			if (selectedProvider === "openrouter") {
				vscode.postMessage({ type: "refreshOpenRouterModels" })
			} else if (selectedProvider === "glama") {
				vscode.postMessage({ type: "refreshGlamaModels" })
			} else if (selectedProvider === "unbound") {
				vscode.postMessage({ type: "refreshUnboundModels" })
			} else if (selectedProvider === "requesty") {
				vscode.postMessage({
					type: "refreshRequestyModels",
					values: { apiKey: apiConfiguration?.requestyApiKey },
				})
			} else if (selectedProvider === "openai") {
				vscode.postMessage({
					type: "refreshOpenAiModels",
					values: { baseUrl: apiConfiguration?.openAiBaseUrl, apiKey: apiConfiguration?.openAiApiKey },
				})
			} else if (selectedProvider === "ollama") {
				vscode.postMessage({ type: "requestOllamaModels", text: apiConfiguration?.ollamaBaseUrl })
			} else if (selectedProvider === "lmstudio") {
				vscode.postMessage({ type: "requestLmStudioModels", text: apiConfiguration?.lmStudioBaseUrl })
			} else if (selectedProvider === "vscode-lm") {
				vscode.postMessage({ type: "requestVsCodeLmModels" })
			}
		},
		250,
		[
			selectedProvider,
			apiConfiguration?.requestyApiKey,
			apiConfiguration?.openAiBaseUrl,
			apiConfiguration?.openAiApiKey,
			apiConfiguration?.ollamaBaseUrl,
			apiConfiguration?.lmStudioBaseUrl,
		],
	)

	useEffect(() => {
		const apiValidationResult =
			validateApiConfiguration(apiConfiguration) ||
			validateModelId(apiConfiguration, glamaModels, openRouterModels, unboundModels, requestyModels)

		setErrorMessage(apiValidationResult)
	}, [apiConfiguration, glamaModels, openRouterModels, setErrorMessage, unboundModels, requestyModels])

	const onMessage = useCallback((event: MessageEvent) => {
		const message: ExtensionMessage = event.data

		switch (message.type) {
			case "openRouterModels": {
				const updatedModels = message.openRouterModels ?? {}
				setOpenRouterModels({ [openRouterDefaultModelId]: openRouterDefaultModelInfo, ...updatedModels })
				break
			}
			case "glamaModels": {
				const updatedModels = message.glamaModels ?? {}
				setGlamaModels({ [glamaDefaultModelId]: glamaDefaultModelInfo, ...updatedModels })
				break
			}
			case "unboundModels": {
				const updatedModels = message.unboundModels ?? {}
				setUnboundModels({ [unboundDefaultModelId]: unboundDefaultModelInfo, ...updatedModels })
				break
			}
			case "requestyModels": {
				const updatedModels = message.requestyModels ?? {}
				setRequestyModels({ [requestyDefaultModelId]: requestyDefaultModelInfo, ...updatedModels })
				break
			}
			case "openAiModels": {
				const updatedModels = message.openAiModels ?? []
				setOpenAiModels(Object.fromEntries(updatedModels.map((item) => [item, openAiModelInfoSaneDefaults])))
				break
			}
			case "ollamaModels":
				{
					const newModels = message.ollamaModels ?? []
					setOllamaModels(newModels)
				}
				break
			case "lmStudioModels":
				{
					const newModels = message.lmStudioModels ?? []
					setLmStudioModels(newModels)
				}
				break
			case "vsCodeLmModels":
				{
					const newModels = message.vsCodeLmModels ?? []
					setVsCodeLmModels(newModels)
				}
				break
		}
	}, [])

	useEvent("message", onMessage)

	const selectedProviderModelOptions: DropdownOption[] = useMemo(
		() =>
			modelsByProvider[selectedProvider]
				? [
						{ value: "", label: "Select a model..." },
						...Object.keys(modelsByProvider[selectedProvider]).map((modelId) => ({
							value: modelId,
							label: modelId,
						})),
					]
				: [],
		[selectedProvider],
	)

	return (
		<div className="flex flex-col gap-3">
			<div className="dropdown-container">
				<label htmlFor="api-provider" className="font-medium">
					API Provider
				</label>
				<Dropdown
					id="api-provider"
					value={selectedProvider}
					onChange={handleInputChange("apiProvider", dropdownEventTransform)}
					options={[
						{ value: "openrouter", label: "OpenRouter" },
						{ value: "anthropic", label: "Anthropic" },
						{ value: "gemini", label: "Google Gemini" },
						{ value: "deepseek", label: "DeepSeek" },
						{ value: "openai-native", label: "OpenAI" },
						{ value: "openai", label: "OpenAI Compatible" },
						{ value: "vertex", label: "GCP Vertex AI" },
						{ value: "bedrock", label: "AWS Bedrock" },
						{ value: "glama", label: "Glama" },
						{ value: "vscode-lm", label: "VS Code LM API" },
						{ value: "mistral", label: "Mistral" },
						{ value: "lmstudio", label: "LM Studio" },
						{ value: "ollama", label: "Ollama" },
						{ value: "unbound", label: "Unbound" },
						{ value: "requesty", label: "Requesty" },
						{ value: "human-relay", label: "Human Relay" },
					]}
					className="w-full"
				/>
			</div>

			{errorMessage && <ApiErrorMessage errorMessage={errorMessage} />}

			{selectedProvider === "openrouter" && (
				<>
					<VSCodeTextField
						value={apiConfiguration?.openRouterApiKey || ""}
						type="password"
						onInput={handleInputChange("openRouterApiKey")}
						placeholder="Enter API Key..."
						className="w-full">
						<span className="font-medium">OpenRouter API Key</span>
					</VSCodeTextField>
					<div className="text-sm text-vscode-descriptionForeground -mt-2">
						This key is stored locally and only used to make API requests from this extension.
					</div>
					{!apiConfiguration?.openRouterApiKey && (
						<VSCodeButtonLink href={getOpenRouterAuthUrl(uriScheme)} appearance="secondary">
							Get OpenRouter API Key
						</VSCodeButtonLink>
					)}
					{!fromWelcomeView && (
						<>
							<div>
								<Checkbox
									checked={openRouterBaseUrlSelected}
									onChange={(checked: boolean) => {
										setOpenRouterBaseUrlSelected(checked)

										if (!checked) {
											setApiConfigurationField("openRouterBaseUrl", "")
										}
									}}>
									Use custom base URL
								</Checkbox>
								{openRouterBaseUrlSelected && (
									<VSCodeTextField
										value={apiConfiguration?.openRouterBaseUrl || ""}
										type="url"
										onInput={handleInputChange("openRouterBaseUrl")}
										placeholder="Default: https://openrouter.ai/api/v1"
										className="w-full mt-1"
									/>
								)}
							</div>
							<Checkbox
								checked={apiConfiguration?.openRouterUseMiddleOutTransform ?? true}
								onChange={handleInputChange("openRouterUseMiddleOutTransform", noTransform)}>
								Compress prompts and message chains to the context size (
								<a href="https://openrouter.ai/docs/transforms">OpenRouter Transforms</a>)
							</Checkbox>
						</>
					)}
				</>
			)}

			{selectedProvider === "anthropic" && (
				<>
					<VSCodeTextField
						value={apiConfiguration?.apiKey || ""}
						type="password"
						onInput={handleInputChange("apiKey")}
						placeholder="Enter API Key..."
						className="w-full">
						<div className="font-medium">Anthropic API Key</div>
					</VSCodeTextField>
					<div className="text-sm text-vscode-descriptionForeground -mt-2">
						This key is stored locally and only used to make API requests from this extension.
					</div>
					{!apiConfiguration?.apiKey && (
						<VSCodeButtonLink href="https://console.anthropic.com/settings/keys" appearance="secondary">
							Get Anthropic API Key
						</VSCodeButtonLink>
					)}
					<div>
						<Checkbox
							checked={anthropicBaseUrlSelected}
							onChange={(checked: boolean) => {
								setAnthropicBaseUrlSelected(checked)

								if (!checked) {
									setApiConfigurationField("anthropicBaseUrl", "")
								}
							}}>
							Use custom base URL
						</Checkbox>
						{anthropicBaseUrlSelected && (
							<VSCodeTextField
								value={apiConfiguration?.anthropicBaseUrl || ""}
								type="url"
								onInput={handleInputChange("anthropicBaseUrl")}
								placeholder="https://api.anthropic.com"
								className="w-full mt-1"
							/>
						)}
					</div>
				</>
			)}

			{selectedProvider === "glama" && (
				<>
					<VSCodeTextField
						value={apiConfiguration?.glamaApiKey || ""}
						type="password"
						onInput={handleInputChange("glamaApiKey")}
						placeholder="Enter API Key..."
						className="w-full">
						<span className="font-medium">Glama API Key</span>
					</VSCodeTextField>
					<div className="text-sm text-vscode-descriptionForeground -mt-2">
						This key is stored locally and only used to make API requests from this extension.
					</div>
					{!apiConfiguration?.glamaApiKey && (
						<VSCodeButtonLink href={getGlamaAuthUrl(uriScheme)} appearance="secondary">
							Get Glama API Key
						</VSCodeButtonLink>
					)}
				</>
			)}

			{selectedProvider === "requesty" && (
				<>
					<VSCodeTextField
						value={apiConfiguration?.requestyApiKey || ""}
						type="password"
						onInput={handleInputChange("requestyApiKey")}
						placeholder="Enter API Key..."
						className="w-full">
						<span className="font-medium">Requesty API Key</span>
					</VSCodeTextField>
					<div className="text-sm text-vscode-descriptionForeground -mt-2">
						This key is stored locally and only used to make API requests from this extension.
					</div>
				</>
			)}

			{selectedProvider === "openai-native" && (
				<>
					<VSCodeTextField
						value={apiConfiguration?.openAiNativeApiKey || ""}
						type="password"
						onInput={handleInputChange("openAiNativeApiKey")}
						placeholder="Enter API Key..."
						className="w-full">
						<span className="font-medium">OpenAI API Key</span>
					</VSCodeTextField>
					<div className="text-sm text-vscode-descriptionForeground -mt-2">
						This key is stored locally and only used to make API requests from this extension.
					</div>
					{!apiConfiguration?.openAiNativeApiKey && (
						<VSCodeButtonLink href="https://platform.openai.com/api-keys" appearance="secondary">
							Get OpenAI API Key
						</VSCodeButtonLink>
					)}
				</>
			)}

			{selectedProvider === "mistral" && (
				<>
					<VSCodeTextField
						value={apiConfiguration?.mistralApiKey || ""}
						style={{ width: "100%" }}
						type="password"
						onInput={handleInputChange("mistralApiKey")}
						placeholder="Enter API Key...">
						<span className="font-medium">Mistral API Key</span>
					</VSCodeTextField>
					<div className="text-sm text-vscode-descriptionForeground -mt-2">
						This key is stored locally and only used to make API requests from this extension.
					</div>
					{!apiConfiguration?.mistralApiKey && (
						<VSCodeButtonLink href="https://console.mistral.ai/" appearance="secondary">
							Get Mistral / Codestral API Key
						</VSCodeButtonLink>
					)}
					{(apiConfiguration?.apiModelId?.startsWith("codestral-") ||
						(!apiConfiguration?.apiModelId && mistralDefaultModelId.startsWith("codestral-"))) && (
						<>
							<VSCodeTextField
								value={apiConfiguration?.mistralCodestralUrl || ""}
								type="url"
								onInput={handleInputChange("mistralCodestralUrl")}
								placeholder="https://codestral.mistral.ai"
								className="w-full">
								<span className="font-medium">Codestral Base URL (Optional)</span>
							</VSCodeTextField>
							<div className="text-sm text-vscode-descriptionForeground -mt-2">
								Set an alternative URL for the Codestral model.
							</div>
						</>
					)}
				</>
			)}

			{selectedProvider === "bedrock" && (
				<>
					<VSCodeRadioGroup
						value={apiConfiguration?.awsUseProfile ? "profile" : "credentials"}
						onChange={handleInputChange(
							"awsUseProfile",
							(e) => (e.target as HTMLInputElement).value === "profile",
						)}>
						<VSCodeRadio value="credentials">AWS Credentials</VSCodeRadio>
						<VSCodeRadio value="profile">AWS Profile</VSCodeRadio>
					</VSCodeRadioGroup>
					<div className="text-sm text-vscode-descriptionForeground -mt-3">
						Authenticate by providing an access key and secret or use the default AWS credential providers,
						i.e. ~/.aws/credentials or environment variables. These credentials are only used locally to
						make API requests from this extension.
					</div>
					{apiConfiguration?.awsUseProfile ? (
						<VSCodeTextField
							value={apiConfiguration?.awsProfile || ""}
							onInput={handleInputChange("awsProfile")}
							placeholder="Enter profile name"
							className="w-full">
							<span className="font-medium">AWS Profile Name</span>
						</VSCodeTextField>
					) : (
						<>
							<VSCodeTextField
								value={apiConfiguration?.awsAccessKey || ""}
								type="password"
								onInput={handleInputChange("awsAccessKey")}
								placeholder="Enter Access Key..."
								className="w-full">
								<span className="font-medium">AWS Access Key</span>
							</VSCodeTextField>
							<VSCodeTextField
								value={apiConfiguration?.awsSecretKey || ""}
								type="password"
								onInput={handleInputChange("awsSecretKey")}
								placeholder="Enter Secret Key..."
								className="w-full">
								<span className="font-medium">AWS Secret Key</span>
							</VSCodeTextField>
							<VSCodeTextField
								value={apiConfiguration?.awsSessionToken || ""}
								type="password"
								onInput={handleInputChange("awsSessionToken")}
								placeholder="Enter Session Token..."
								className="w-full">
								<span className="font-medium">AWS Session Token</span>
							</VSCodeTextField>
						</>
					)}
					<div className="dropdown-container">
						<label htmlFor="aws-region-dropdown" className="font-medium">
							AWS Region
						</label>
						<Dropdown
							id="aws-region-dropdown"
							value={apiConfiguration?.awsRegion || ""}
							onChange={handleInputChange("awsRegion", dropdownEventTransform)}
							options={[
								{ value: "", label: "Select a region..." },
								{ value: "us-east-1", label: "us-east-1" },
								{ value: "us-east-2", label: "us-east-2" },
								{ value: "us-west-2", label: "us-west-2" },
								{ value: "ap-south-1", label: "ap-south-1" },
								{ value: "ap-northeast-1", label: "ap-northeast-1" },
								{ value: "ap-northeast-2", label: "ap-northeast-2" },
								{ value: "ap-southeast-1", label: "ap-southeast-1" },
								{ value: "ap-southeast-2", label: "ap-southeast-2" },
								{ value: "ca-central-1", label: "ca-central-1" },
								{ value: "eu-central-1", label: "eu-central-1" },
								{ value: "eu-west-1", label: "eu-west-1" },
								{ value: "eu-west-2", label: "eu-west-2" },
								{ value: "eu-west-3", label: "eu-west-3" },
								{ value: "sa-east-1", label: "sa-east-1" },
								{ value: "us-gov-west-1", label: "us-gov-west-1" },
							]}
							className="w-full"
						/>
					</div>
					<Checkbox
						checked={apiConfiguration?.awsUseCrossRegionInference || false}
						onChange={handleInputChange("awsUseCrossRegionInference", noTransform)}>
						Use cross-region inference
					</Checkbox>
				</>
			)}

			{selectedProvider === "vertex" && (
				<>
					<div className="text-sm text-vscode-descriptionForeground">
						<div>To use Google Cloud Vertex AI, you need to:</div>
						<div>
							<VSCodeLink
								href="https://cloud.google.com/vertex-ai/generative-ai/docs/partner-models/use-claude#before_you_begin"
								className="text-sm">
								1. Create a Google Cloud account, enable the Vertex AI API & enable the desired Claude
								models.
							</VSCodeLink>
						</div>
						<div>
							<VSCodeLink
								href="https://cloud.google.com/docs/authentication/provide-credentials-adc#google-idp"
								className="text-sm">
								2. Install the Google Cloud CLI & configure application default credentials.
							</VSCodeLink>
						</div>
					</div>
					<VSCodeTextField
						value={apiConfiguration?.vertexJsonCredentials || ""}
						style={{ width: "100%" }}
						onInput={handleInputChange("vertexJsonCredentials")}
						placeholder="Enter Credentials JSON...">
						<span className="font-medium">Google Cloud Credentials</span>
					</VSCodeTextField>
					<VSCodeTextField
						value={apiConfiguration?.vertexKeyFile || ""}
						style={{ width: "100%" }}
						onInput={handleInputChange("vertexKeyFile")}
						placeholder="Enter Key File Path...">
						<span className="font-medium">Google Cloud Key File Path</span>
					</VSCodeTextField>
					<VSCodeTextField
						value={apiConfiguration?.vertexProjectId || ""}
						onInput={handleInputChange("vertexProjectId")}
						placeholder="Enter Project ID..."
						className="w-full">
						<span className="font-medium">Google Cloud Project ID</span>
					</VSCodeTextField>
					<div className="dropdown-container">
						<label htmlFor="vertex-region-dropdown" className="font-medium">
							Google Cloud Region
						</label>
						<Dropdown
							id="vertex-region-dropdown"
							value={apiConfiguration?.vertexRegion || ""}
							onChange={handleInputChange("vertexRegion", dropdownEventTransform)}
							options={[
								{ value: "", label: "Select a region..." },
								{ value: "us-east5", label: "us-east5" },
								{ value: "us-central1", label: "us-central1" },
								{ value: "europe-west1", label: "europe-west1" },
								{ value: "europe-west4", label: "europe-west4" },
								{ value: "asia-southeast1", label: "asia-southeast1" },
							]}
							className="w-full"
						/>
					</div>
<<<<<<< HEAD
					<p
						style={{
							fontSize: "12px",
							marginTop: "5px",
							color: "var(--vscode-descriptionForeground)",
						}}>
						To use Google Cloud Vertex AI, you need to
						<VSCodeLink
							href="https://cloud.google.com/vertex-ai/generative-ai/docs/partner-models/use-claude#before_you_begin"
							style={{ display: "inline", fontSize: "inherit" }}>
							{
								"1) create a Google Cloud account › enable the Vertex AI API › enable the desired Claude models,"
							}
						</VSCodeLink>{" "}
						<VSCodeLink
							href="https://cloud.google.com/docs/authentication/provide-credentials-adc#google-idp"
							style={{ display: "inline", fontSize: "inherit" }}>
							{"2) install the Google Cloud CLI › configure Application Default Credentials."}
						</VSCodeLink>
						<VSCodeLink
							href="https://developers.google.com/workspace/guides/create-credentials?hl=en#service-account"
							style={{ display: "inline", fontSize: "inherit" }}>
							{"3) or create a service account with credentials."}
						</VSCodeLink>
					</p>
				</div>
=======
				</>
>>>>>>> d2c20297
			)}

			{selectedProvider === "gemini" && (
				<>
					<VSCodeTextField
						value={apiConfiguration?.geminiApiKey || ""}
						style={{ width: "100%" }}
						type="password"
						onInput={handleInputChange("geminiApiKey")}
						placeholder="Enter API Key...">
						<span className="font-medium">Gemini API Key</span>
					</VSCodeTextField>
					<div className="text-sm text-vscode-descriptionForeground -mt-2">
						This key is stored locally and only used to make API requests from this extension.
					</div>
					{!apiConfiguration?.geminiApiKey && (
						<VSCodeButtonLink href="https://ai.google.dev/" appearance="secondary">
							Get Gemini API Key
						</VSCodeButtonLink>
					)}
				</>
			)}

			{selectedProvider === "openai" && (
				<>
					<VSCodeTextField
						value={apiConfiguration?.openAiBaseUrl || ""}
						type="url"
						onInput={handleInputChange("openAiBaseUrl")}
						placeholder={"Enter base URL..."}
						className="w-full">
						<span className="font-medium">Base URL</span>
					</VSCodeTextField>
					<VSCodeTextField
						value={apiConfiguration?.openAiApiKey || ""}
						type="password"
						onInput={handleInputChange("openAiApiKey")}
						placeholder="Enter API Key..."
						className="w-full">
						<span className="font-medium">API Key</span>
					</VSCodeTextField>
					<ModelPicker
						apiConfiguration={apiConfiguration}
						setApiConfigurationField={setApiConfigurationField}
						defaultModelId="gpt-4o"
						defaultModelInfo={openAiModelInfoSaneDefaults}
						models={openAiModels}
						modelIdKey="openAiModelId"
						modelInfoKey="openAiCustomModelInfo"
						serviceName="OpenAI"
						serviceUrl="https://platform.openai.com"
					/>
					<Checkbox
						checked={apiConfiguration?.openAiStreamingEnabled ?? true}
						onChange={handleInputChange("openAiStreamingEnabled", noTransform)}>
						Enable streaming
					</Checkbox>
					<Checkbox
						checked={apiConfiguration?.openAiUseAzure ?? false}
						onChange={handleInputChange("openAiUseAzure", noTransform)}>
						Use Azure
					</Checkbox>
					<div>
						<Checkbox
							checked={azureApiVersionSelected}
							onChange={(checked: boolean) => {
								setAzureApiVersionSelected(checked)

								if (!checked) {
									setApiConfigurationField("azureApiVersion", "")
								}
							}}>
							Set Azure API version
						</Checkbox>
						{azureApiVersionSelected && (
							<VSCodeTextField
								value={apiConfiguration?.azureApiVersion || ""}
								onInput={handleInputChange("azureApiVersion")}
								placeholder={`Default: ${azureOpenAiDefaultApiVersion}`}
								className="w-full mt-1"
							/>
						)}
					</div>

					<div className="flex flex-col gap-3">
						<div className="text-sm text-vscode-descriptionForeground">
							Configure the capabilities and pricing for your custom OpenAI-compatible model. Be careful
							when specifying the model capabilities, as they can affect how Roo Code performs.
						</div>

						<div>
							<VSCodeTextField
								value={
									apiConfiguration?.openAiCustomModelInfo?.maxTokens?.toString() ||
									openAiModelInfoSaneDefaults.maxTokens?.toString() ||
									""
								}
								type="text"
								style={{
									width: "100%",
									borderColor: (() => {
										const value = apiConfiguration?.openAiCustomModelInfo?.maxTokens
										if (!value) return "var(--vscode-input-border)"
										return value > 0
											? "var(--vscode-charts-green)"
											: "var(--vscode-errorForeground)"
									})(),
								}}
								title="Maximum number of tokens the model can generate in a single response"
								onInput={handleInputChange("openAiCustomModelInfo", (e) => {
									const value = parseInt((e.target as HTMLInputElement).value)
									return {
										...(apiConfiguration?.openAiCustomModelInfo || openAiModelInfoSaneDefaults),
										maxTokens: isNaN(value) ? undefined : value,
									}
								})}
								placeholder="e.g. 4096">
								<span className="font-medium">Max Output Tokens</span>
							</VSCodeTextField>
							<div className="text-sm text-vscode-descriptionForeground">
								Maximum number of tokens the model can generate in a response. (Specify -1 to allow the
								server to set the max tokens.)
							</div>
						</div>

						<div>
							<VSCodeTextField
								value={
									apiConfiguration?.openAiCustomModelInfo?.contextWindow?.toString() ||
									openAiModelInfoSaneDefaults.contextWindow?.toString() ||
									""
								}
								type="text"
								style={{
									width: "100%",
									borderColor: (() => {
										const value = apiConfiguration?.openAiCustomModelInfo?.contextWindow
										if (!value) return "var(--vscode-input-border)"
										return value > 0
											? "var(--vscode-charts-green)"
											: "var(--vscode-errorForeground)"
									})(),
								}}
								title="Total number of tokens (input + output) the model can process in a single request"
								onInput={handleInputChange("openAiCustomModelInfo", (e) => {
									const value = (e.target as HTMLInputElement).value
									const parsed = parseInt(value)
									return {
										...(apiConfiguration?.openAiCustomModelInfo || openAiModelInfoSaneDefaults),
										contextWindow: isNaN(parsed)
											? openAiModelInfoSaneDefaults.contextWindow
											: parsed,
									}
								})}
								placeholder="e.g. 128000">
								<span className="font-medium">Context Window Size</span>
							</VSCodeTextField>
							<div className="text-sm text-vscode-descriptionForeground">
								Total tokens (input + output) the model can process.
							</div>
						</div>

						<div>
							<div className="flex items-center gap-1">
								<Checkbox
									checked={
										apiConfiguration?.openAiCustomModelInfo?.supportsImages ??
										openAiModelInfoSaneDefaults.supportsImages
									}
									onChange={handleInputChange("openAiCustomModelInfo", (checked) => {
										return {
											...(apiConfiguration?.openAiCustomModelInfo || openAiModelInfoSaneDefaults),
											supportsImages: checked,
										}
									})}>
									<span className="font-medium">Image Support</span>
								</Checkbox>
								<i
									className="codicon codicon-info text-vscode-descriptionForeground"
									title="Enable if the model can process and understand images in the input. Required for image-based assistance and visual code understanding."
									style={{ fontSize: "12px" }}
								/>
							</div>
							<div className="text-sm text-vscode-descriptionForeground">
								Is this model capable of processing and understanding images?
							</div>
						</div>

						<div>
							<div className="flex items-center gap-1">
								<Checkbox
									checked={apiConfiguration?.openAiCustomModelInfo?.supportsComputerUse ?? false}
									onChange={handleInputChange("openAiCustomModelInfo", (checked) => {
										return {
											...(apiConfiguration?.openAiCustomModelInfo || openAiModelInfoSaneDefaults),
											supportsComputerUse: checked,
										}
									})}>
									<span className="font-medium">Computer Use</span>
								</Checkbox>
								<i
									className="codicon codicon-info text-vscode-descriptionForeground"
									title="Enable if the model can interact with your computer through commands and file operations. Required for automated tasks and file modifications."
									style={{ fontSize: "12px" }}
								/>
							</div>
							<div className="text-sm text-vscode-descriptionForeground [pt">
								Is this model capable of interacting with a browser? (e.g. Claude 3.7 Sonnet).
							</div>
						</div>

						<div>
							<VSCodeTextField
								value={
									apiConfiguration?.openAiCustomModelInfo?.inputPrice?.toString() ??
									openAiModelInfoSaneDefaults.inputPrice?.toString() ??
									""
								}
								type="text"
								style={{
									width: "100%",
									borderColor: (() => {
										const value = apiConfiguration?.openAiCustomModelInfo?.inputPrice
										if (!value && value !== 0) return "var(--vscode-input-border)"
										return value >= 0
											? "var(--vscode-charts-green)"
											: "var(--vscode-errorForeground)"
									})(),
								}}
								onInput={handleInputChange("openAiCustomModelInfo", (e) => {
									const value = (e.target as HTMLInputElement).value
									const parsed = parseFloat(value)
									return {
										...(apiConfiguration?.openAiCustomModelInfo ?? openAiModelInfoSaneDefaults),
										inputPrice: isNaN(parsed) ? openAiModelInfoSaneDefaults.inputPrice : parsed,
									}
								})}
								placeholder="e.g. 0.0001">
								<div className="flex items-center gap-1">
									<span className="font-medium">Input Price</span>
									<i
										className="codicon codicon-info text-vscode-descriptionForeground"
										title="Cost per million tokens in the input/prompt. This affects the cost of sending context and instructions to the model."
										style={{ fontSize: "12px" }}
									/>
								</div>
							</VSCodeTextField>
						</div>

						<div>
							<VSCodeTextField
								value={
									apiConfiguration?.openAiCustomModelInfo?.outputPrice?.toString() ||
									openAiModelInfoSaneDefaults.outputPrice?.toString() ||
									""
								}
								type="text"
								style={{
									width: "100%",
									borderColor: (() => {
										const value = apiConfiguration?.openAiCustomModelInfo?.outputPrice
										if (!value && value !== 0) return "var(--vscode-input-border)"
										return value >= 0
											? "var(--vscode-charts-green)"
											: "var(--vscode-errorForeground)"
									})(),
								}}
								onInput={handleInputChange("openAiCustomModelInfo", (e) => {
									const value = (e.target as HTMLInputElement).value
									const parsed = parseFloat(value)
									return {
										...(apiConfiguration?.openAiCustomModelInfo || openAiModelInfoSaneDefaults),
										outputPrice: isNaN(parsed) ? openAiModelInfoSaneDefaults.outputPrice : parsed,
									}
								})}
								placeholder="e.g. 0.0002">
								<div className="flex items-center gap-1">
									<span className="font-medium">Output Price</span>
									<i
										className="codicon codicon-info text-vscode-descriptionForeground"
										title="Cost per million tokens in the model's response. This affects the cost of generated content and completions."
										style={{ fontSize: "12px" }}
									/>
								</div>
							</VSCodeTextField>
						</div>

						<Button
							variant="secondary"
							onClick={() =>
								setApiConfigurationField("openAiCustomModelInfo", openAiModelInfoSaneDefaults)
							}>
							Reset to Defaults
						</Button>
					</div>
				</>
			)}

			{selectedProvider === "lmstudio" && (
				<>
					<VSCodeTextField
						value={apiConfiguration?.lmStudioBaseUrl || ""}
						type="url"
						onInput={handleInputChange("lmStudioBaseUrl")}
						placeholder={"Default: http://localhost:1234"}
						className="w-full">
						<span className="font-medium">Base URL (optional)</span>
					</VSCodeTextField>
					<VSCodeTextField
						value={apiConfiguration?.lmStudioModelId || ""}
						onInput={handleInputChange("lmStudioModelId")}
						placeholder={"e.g. meta-llama-3.1-8b-instruct"}
						className="w-full">
						<span className="font-medium">Model ID</span>
					</VSCodeTextField>
					{lmStudioModels.length > 0 && (
						<VSCodeRadioGroup
							value={
								lmStudioModels.includes(apiConfiguration?.lmStudioModelId || "")
									? apiConfiguration?.lmStudioModelId
									: ""
							}
							onChange={handleInputChange("lmStudioModelId")}>
							{lmStudioModels.map((model) => (
								<VSCodeRadio
									key={model}
									value={model}
									checked={apiConfiguration?.lmStudioModelId === model}>
									{model}
								</VSCodeRadio>
							))}
						</VSCodeRadioGroup>
					)}
					<Checkbox
						checked={apiConfiguration?.lmStudioSpeculativeDecodingEnabled === true}
						onChange={(checked) => {
							// Explicitly set the boolean value using direct method.
							setApiConfigurationField("lmStudioSpeculativeDecodingEnabled", checked)
						}}>
						Enable Speculative Decoding
					</Checkbox>
					{apiConfiguration?.lmStudioSpeculativeDecodingEnabled && (
						<>
							<div>
								<VSCodeTextField
									value={apiConfiguration?.lmStudioDraftModelId || ""}
									style={{ width: "100%" }}
									onInput={handleInputChange("lmStudioDraftModelId")}
									placeholder={"e.g. lmstudio-community/llama-3.2-1b-instruct"}>
									<span className="font-medium">Draft Model ID</span>
								</VSCodeTextField>
								<div className="text-sm text-vscode-descriptionForeground">
									Draft model must be from the same model family for speculative decoding to work
									correctly.
								</div>
							</div>
							{lmStudioModels.length > 0 && (
								<>
									<div className="font-medium">Select Draft Model</div>
									<VSCodeRadioGroup
										value={
											lmStudioModels.includes(apiConfiguration?.lmStudioDraftModelId || "")
												? apiConfiguration?.lmStudioDraftModelId
												: ""
										}
										onChange={handleInputChange("lmStudioDraftModelId")}>
										{lmStudioModels.map((model) => (
											<VSCodeRadio key={`draft-${model}`} value={model}>
												{model}
											</VSCodeRadio>
										))}
									</VSCodeRadioGroup>
									{lmStudioModels.length === 0 && (
										<div
											className="text-sm rounded-xs p-2"
											style={{
												backgroundColor: "var(--vscode-inputValidation-infoBackground)",
												border: "1px solid var(--vscode-inputValidation-infoBorder)",
												color: "var(--vscode-inputValidation-infoForeground)",
											}}>
											No draft models found. Please ensure LM Studio is running with Server Mode
											enabled.
										</div>
									)}
								</>
							)}
						</>
					)}
					<div className="text-sm text-vscode-descriptionForeground">
						LM Studio allows you to run models locally on your computer. For instructions on how to get
						started, see their <VSCodeLink href="https://lmstudio.ai/docs">quickstart guide</VSCodeLink>.
						You will also need to start LM Studio's{" "}
						<VSCodeLink href="https://lmstudio.ai/docs/basics/server">local server</VSCodeLink> feature to
						use it with this extension.
						<span className="text-vscode-errorForeground ml-1">
							<span className="font-medium">Note:</span> Roo Code uses complex prompts and works best with
							Claude models. Less capable models may not work as expected.
						</span>
					</div>
				</>
			)}

			{selectedProvider === "deepseek" && (
				<>
					<VSCodeTextField
						value={apiConfiguration?.deepSeekApiKey || ""}
						type="password"
						onInput={handleInputChange("deepSeekApiKey")}
						placeholder="Enter API Key..."
						className="w-full">
						<span className="font-medium">DeepSeek API Key</span>
					</VSCodeTextField>
					<div className="text-sm text-vscode-descriptionForeground -mt-2">
						This key is stored locally and only used to make API requests from this extension.
					</div>
					{!apiConfiguration?.deepSeekApiKey && (
						<VSCodeButtonLink href="https://platform.deepseek.com/" appearance="secondary">
							Get DeepSeek API Key
						</VSCodeButtonLink>
					)}
				</>
			)}

			{selectedProvider === "vscode-lm" && (
				<>
					<div className="dropdown-container">
						<label htmlFor="vscode-lm-model" className="font-medium">
							Language Model
						</label>
						{vsCodeLmModels.length > 0 ? (
							<Dropdown
								id="vscode-lm-model"
								value={
									apiConfiguration?.vsCodeLmModelSelector
										? `${apiConfiguration.vsCodeLmModelSelector.vendor ?? ""}/${apiConfiguration.vsCodeLmModelSelector.family ?? ""}`
										: ""
								}
								onChange={handleInputChange("vsCodeLmModelSelector", (e) => {
									const valueStr = (e as DropdownOption)?.value
									const [vendor, family] = valueStr.split("/")
									return { vendor, family }
								})}
								options={[
									{ value: "", label: "Select a model..." },
									...vsCodeLmModels.map((model) => ({
										value: `${model.vendor}/${model.family}`,
										label: `${model.vendor} - ${model.family}`,
									})),
								]}
								className="w-full"
							/>
						) : (
							<div className="text-sm text-vscode-descriptionForeground">
								The VS Code Language Model API allows you to run models provided by other VS Code
								extensions (including but not limited to GitHub Copilot). The easiest way to get started
								is to install the Copilot and Copilot Chat extensions from the VS Code Marketplace.
							</div>
						)}
					</div>
					<div className="text-sm text-vscode-errorForeground">
						Note: This is a very experimental integration and provider support will vary. If you get an
						error about a model not being supported, that's an issue on the provider's end.
					</div>
				</>
			)}

			{selectedProvider === "ollama" && (
				<>
					<VSCodeTextField
						value={apiConfiguration?.ollamaBaseUrl || ""}
						type="url"
						onInput={handleInputChange("ollamaBaseUrl")}
						placeholder={"Default: http://localhost:11434"}
						className="w-full">
						<span className="font-medium">Base URL (optional)</span>
					</VSCodeTextField>
					<VSCodeTextField
						value={apiConfiguration?.ollamaModelId || ""}
						onInput={handleInputChange("ollamaModelId")}
						placeholder={"e.g. llama3.1"}
						className="w-full">
						<span className="font-medium">Model ID</span>
					</VSCodeTextField>
					{ollamaModels.length > 0 && (
						<VSCodeRadioGroup
							value={
								ollamaModels.includes(apiConfiguration?.ollamaModelId || "")
									? apiConfiguration?.ollamaModelId
									: ""
							}
							onChange={handleInputChange("ollamaModelId")}>
							{ollamaModels.map((model) => (
								<VSCodeRadio
									key={model}
									value={model}
									checked={apiConfiguration?.ollamaModelId === model}>
									{model}
								</VSCodeRadio>
							))}
						</VSCodeRadioGroup>
					)}
					<div className="text-sm text-vscode-descriptionForeground">
						Ollama allows you to run models locally on your computer. For instructions on how to get
						started, see their
						<VSCodeLink href="https://github.com/ollama/ollama/blob/main/README.md">
							quickstart guide
						</VSCodeLink>
						.
						<span className="text-vscode-errorForeground ml-1">
							<span className="font-medium">Note:</span> Roo Code uses complex prompts and works best with
							Claude models. Less capable models may not work as expected.
						</span>
					</div>
				</>
			)}

			{selectedProvider === "unbound" && (
				<>
					<VSCodeTextField
						value={apiConfiguration?.unboundApiKey || ""}
						type="password"
						onInput={handleInputChange("unboundApiKey")}
						placeholder="Enter API Key..."
						className="w-full">
						<span className="font-medium">Unbound API Key</span>
					</VSCodeTextField>
					<div className="text-sm text-vscode-descriptionForeground -mt-2">
						This key is stored locally and only used to make API requests from this extension.
					</div>
					{!apiConfiguration?.unboundApiKey && (
						<VSCodeButtonLink href="https://gateway.getunbound.ai" appearance="secondary">
							Get Unbound API Key
						</VSCodeButtonLink>
					)}
				</>
			)}

			{selectedProvider === "human-relay" && (
				<>
					<div className="text-sm text-vscode-descriptionForeground">
						No API key is required, but the user needs to help copy and paste the information to the web
						chat AI.
					</div>
					<div className="text-sm text-vscode-descriptionForeground">
						During use, a dialog box will pop up and the current message will be copied to the clipboard
						automatically. You need to paste these to web versions of AI (such as ChatGPT or Claude), then
						copy the AI's reply back to the dialog box and click the confirm button.
					</div>
				</>
			)}

			{/* Model Pickers */}

			{selectedProvider === "openrouter" && (
				<ModelPicker
					apiConfiguration={apiConfiguration}
					setApiConfigurationField={setApiConfigurationField}
					defaultModelId={openRouterDefaultModelId}
					defaultModelInfo={openRouterDefaultModelInfo}
					models={openRouterModels}
					modelIdKey="openRouterModelId"
					modelInfoKey="openRouterModelInfo"
					serviceName="OpenRouter"
					serviceUrl="https://openrouter.ai/models"
				/>
			)}

			{selectedProvider === "glama" && (
				<ModelPicker
					apiConfiguration={apiConfiguration}
					setApiConfigurationField={setApiConfigurationField}
					defaultModelId={glamaDefaultModelId}
					defaultModelInfo={glamaDefaultModelInfo}
					models={glamaModels}
					modelInfoKey="glamaModelInfo"
					modelIdKey="glamaModelId"
					serviceName="Glama"
					serviceUrl="https://glama.ai/models"
				/>
			)}

			{selectedProvider === "unbound" && (
				<ModelPicker
					apiConfiguration={apiConfiguration}
					defaultModelId={unboundDefaultModelId}
					defaultModelInfo={unboundDefaultModelInfo}
					models={unboundModels}
					modelInfoKey="unboundModelInfo"
					modelIdKey="unboundModelId"
					serviceName="Unbound"
					serviceUrl="https://api.getunbound.ai/models"
					setApiConfigurationField={setApiConfigurationField}
				/>
			)}

			{selectedProvider === "requesty" && (
				<ModelPicker
					apiConfiguration={apiConfiguration}
					setApiConfigurationField={setApiConfigurationField}
					defaultModelId={requestyDefaultModelId}
					defaultModelInfo={requestyDefaultModelInfo}
					models={requestyModels}
					modelIdKey="requestyModelId"
					modelInfoKey="requestyModelInfo"
					serviceName="Requesty"
					serviceUrl="https://requesty.ai"
				/>
			)}

			{selectedProviderModelOptions.length > 0 && (
				<>
					<div className="dropdown-container">
						<label htmlFor="model-id" className="font-medium">
							Model
						</label>
						<Dropdown
							id="model-id"
							value={selectedModelId}
							onChange={(value) => {
								setApiConfigurationField("apiModelId", typeof value == "string" ? value : value?.value)
							}}
							options={selectedProviderModelOptions}
							className="w-full"
						/>
					</div>
					<ModelInfoView
						selectedModelId={selectedModelId}
						modelInfo={selectedModelInfo}
						isDescriptionExpanded={isDescriptionExpanded}
						setIsDescriptionExpanded={setIsDescriptionExpanded}
					/>
					<ThinkingBudget
						key={`${selectedProvider}-${selectedModelId}`}
						apiConfiguration={apiConfiguration}
						setApiConfigurationField={setApiConfigurationField}
						modelInfo={selectedModelInfo}
					/>
				</>
			)}

			{!fromWelcomeView && (
				<TemperatureControl
					value={apiConfiguration?.modelTemperature}
					onChange={handleInputChange("modelTemperature", noTransform)}
					maxValue={2}
				/>
			)}
		</div>
	)
}

export function getGlamaAuthUrl(uriScheme?: string) {
	const callbackUrl = `${uriScheme || "vscode"}://rooveterinaryinc.roo-cline/glama`
	return `https://glama.ai/oauth/authorize?callback_url=${encodeURIComponent(callbackUrl)}`
}

export function getOpenRouterAuthUrl(uriScheme?: string) {
	return `https://openrouter.ai/auth?callback_url=${uriScheme || "vscode"}://rooveterinaryinc.roo-cline/openrouter`
}

export function normalizeApiConfiguration(apiConfiguration?: ApiConfiguration) {
	const provider = apiConfiguration?.apiProvider || "anthropic"
	const modelId = apiConfiguration?.apiModelId

	const getProviderData = (models: Record<string, ModelInfo>, defaultId: string) => {
		let selectedModelId: string
		let selectedModelInfo: ModelInfo

		if (modelId && modelId in models) {
			selectedModelId = modelId
			selectedModelInfo = models[modelId]
		} else {
			selectedModelId = defaultId
			selectedModelInfo = models[defaultId]
		}

		return { selectedProvider: provider, selectedModelId, selectedModelInfo }
	}

	switch (provider) {
		case "anthropic":
			return getProviderData(anthropicModels, anthropicDefaultModelId)
		case "bedrock":
			return getProviderData(bedrockModels, bedrockDefaultModelId)
		case "vertex":
			return getProviderData(vertexModels, vertexDefaultModelId)
		case "gemini":
			return getProviderData(geminiModels, geminiDefaultModelId)
		case "deepseek":
			return getProviderData(deepSeekModels, deepSeekDefaultModelId)
		case "openai-native":
			return getProviderData(openAiNativeModels, openAiNativeDefaultModelId)
		case "mistral":
			return getProviderData(mistralModels, mistralDefaultModelId)
		case "openrouter":
			return {
				selectedProvider: provider,
				selectedModelId: apiConfiguration?.openRouterModelId || openRouterDefaultModelId,
				selectedModelInfo: apiConfiguration?.openRouterModelInfo || openRouterDefaultModelInfo,
			}
		case "glama":
			return {
				selectedProvider: provider,
				selectedModelId: apiConfiguration?.glamaModelId || glamaDefaultModelId,
				selectedModelInfo: apiConfiguration?.glamaModelInfo || glamaDefaultModelInfo,
			}
		case "unbound":
			return {
				selectedProvider: provider,
				selectedModelId: apiConfiguration?.unboundModelId || unboundDefaultModelId,
				selectedModelInfo: apiConfiguration?.unboundModelInfo || unboundDefaultModelInfo,
			}
		case "requesty":
			return {
				selectedProvider: provider,
				selectedModelId: apiConfiguration?.requestyModelId || requestyDefaultModelId,
				selectedModelInfo: apiConfiguration?.requestyModelInfo || requestyDefaultModelInfo,
			}
		case "openai":
			return {
				selectedProvider: provider,
				selectedModelId: apiConfiguration?.openAiModelId || "",
				selectedModelInfo: apiConfiguration?.openAiCustomModelInfo || openAiModelInfoSaneDefaults,
			}
		case "ollama":
			return {
				selectedProvider: provider,
				selectedModelId: apiConfiguration?.ollamaModelId || "",
				selectedModelInfo: openAiModelInfoSaneDefaults,
			}
		case "lmstudio":
			return {
				selectedProvider: provider,
				selectedModelId: apiConfiguration?.lmStudioModelId || "",
				selectedModelInfo: openAiModelInfoSaneDefaults,
			}
		case "vscode-lm":
			return {
				selectedProvider: provider,
				selectedModelId: apiConfiguration?.vsCodeLmModelSelector
					? `${apiConfiguration.vsCodeLmModelSelector.vendor}/${apiConfiguration.vsCodeLmModelSelector.family}`
					: "",
				selectedModelInfo: {
					...openAiModelInfoSaneDefaults,
					supportsImages: false, // VSCode LM API currently doesn't support images.
				},
			}
		default:
			return getProviderData(anthropicModels, anthropicDefaultModelId)
	}
}

export default memo(ApiOptions)<|MERGE_RESOLUTION|>--- conflicted
+++ resolved
@@ -565,6 +565,13 @@
 								2. Install the Google Cloud CLI & configure application default credentials.
 							</VSCodeLink>
 						</div>
+						<div>
+							<VSCodeLink
+								href="https://developers.google.com/workspace/guides/create-credentials?hl=en#service-account"
+								className="text-sm">
+								3. Or create a service account with credentials.
+							</VSCodeLink>
+						</div>
 					</div>
 					<VSCodeTextField
 						value={apiConfiguration?.vertexJsonCredentials || ""}
@@ -606,36 +613,7 @@
 							className="w-full"
 						/>
 					</div>
-<<<<<<< HEAD
-					<p
-						style={{
-							fontSize: "12px",
-							marginTop: "5px",
-							color: "var(--vscode-descriptionForeground)",
-						}}>
-						To use Google Cloud Vertex AI, you need to
-						<VSCodeLink
-							href="https://cloud.google.com/vertex-ai/generative-ai/docs/partner-models/use-claude#before_you_begin"
-							style={{ display: "inline", fontSize: "inherit" }}>
-							{
-								"1) create a Google Cloud account › enable the Vertex AI API › enable the desired Claude models,"
-							}
-						</VSCodeLink>{" "}
-						<VSCodeLink
-							href="https://cloud.google.com/docs/authentication/provide-credentials-adc#google-idp"
-							style={{ display: "inline", fontSize: "inherit" }}>
-							{"2) install the Google Cloud CLI › configure Application Default Credentials."}
-						</VSCodeLink>
-						<VSCodeLink
-							href="https://developers.google.com/workspace/guides/create-credentials?hl=en#service-account"
-							style={{ display: "inline", fontSize: "inherit" }}>
-							{"3) or create a service account with credentials."}
-						</VSCodeLink>
-					</p>
-				</div>
-=======
-				</>
->>>>>>> d2c20297
+				</>
 			)}
 
 			{selectedProvider === "gemini" && (
