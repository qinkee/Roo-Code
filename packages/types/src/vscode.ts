--- conflicted
+++ resolved
@@ -53,14 +53,11 @@
 	"focusInput",
 	"acceptInput",
 	"focusPanel",
-<<<<<<< HEAD
 
 	"imPlatform.manageToken",
 	"imPlatform.setToken",
 	"imPlatform.clearToken",
-=======
 	"receiveUserInfo",
->>>>>>> 95bcdd8b
 ] as const
 
 export type CommandId = (typeof commandIds)[number]
