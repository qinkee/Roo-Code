import * as vscode from "vscode"
import delay from "delay"

import type { CommandId } from "@roo-code/types"
import { TelemetryService } from "@roo-code/telemetry"

import { Package } from "../shared/package"
import { getCommand } from "../utils/commands"
import { ClineProvider } from "../core/webview/ClineProvider"
import { ContextProxy } from "../core/config/ContextProxy"
import { focusPanel } from "../utils/focusPanel"

import { registerHumanRelayCallback, unregisterHumanRelayCallback, handleHumanRelayResponse } from "./humanRelay"
import { handleNewTask } from "./handleTask"
import { CodeIndexManager } from "../services/code-index/manager"
import { importSettingsWithFeedback } from "../core/config/importExport"
import { MdmService } from "../services/mdm/MdmService"
import { ImPlatformTokenManager } from "../services/im-platform/ImPlatformTokenManager"
import { t } from "../i18n"

/**
 * Helper to get the visible ClineProvider instance or log if not found.
 */
export function getVisibleProviderOrLog(outputChannel: vscode.OutputChannel): ClineProvider | undefined {
	const visibleProvider = ClineProvider.getVisibleInstance()
	if (!visibleProvider) {
		outputChannel.appendLine("Cannot find any visible Roo Code instances.")
		return undefined
	}
	return visibleProvider
}

// Store panel references in both modes
let sidebarPanel: vscode.WebviewView | undefined = undefined
let tabPanel: vscode.WebviewPanel | undefined = undefined

/**
 * Get the currently active panel
 * @returns WebviewPanel或WebviewView
 */
export function getPanel(): vscode.WebviewPanel | vscode.WebviewView | undefined {
	return tabPanel || sidebarPanel
}

/**
 * Set panel references
 */
export function setPanel(
	newPanel: vscode.WebviewPanel | vscode.WebviewView | undefined,
	type: "sidebar" | "tab",
): void {
	if (type === "sidebar") {
		sidebarPanel = newPanel as vscode.WebviewView
		tabPanel = undefined
	} else {
		tabPanel = newPanel as vscode.WebviewPanel
		sidebarPanel = undefined
	}
}

export type RegisterCommandOptions = {
	context: vscode.ExtensionContext
	outputChannel: vscode.OutputChannel
	provider: ClineProvider
}

export const registerCommands = (options: RegisterCommandOptions) => {
	const { context } = options

	for (const [id, callback] of Object.entries(getCommandsMap(options))) {
		const command = getCommand(id as CommandId)
		context.subscriptions.push(vscode.commands.registerCommand(command, callback))
	}
}

const getCommandsMap = ({ context, outputChannel, provider }: RegisterCommandOptions): Record<CommandId, any> => ({
	activationCompleted: () => {},
	accountButtonClicked: () => {
		const visibleProvider = getVisibleProviderOrLog(outputChannel)

		if (!visibleProvider) {
			return
		}

		TelemetryService.instance.captureTitleButtonClicked("account")

		visibleProvider.postMessageToWebview({ type: "action", action: "accountButtonClicked" })
	},
	plusButtonClicked: async () => {
		const visibleProvider = getVisibleProviderOrLog(outputChannel)

		if (!visibleProvider) {
			return
		}

		TelemetryService.instance.captureTitleButtonClicked("plus")

		await visibleProvider.removeClineFromStack()
		await visibleProvider.postStateToWebview()
		await visibleProvider.postMessageToWebview({ type: "action", action: "chatButtonClicked" })
		// Send focusInput action immediately after chatButtonClicked
		// This ensures the focus happens after the view has switched
		await visibleProvider.postMessageToWebview({ type: "action", action: "focusInput" })
	},
	mcpButtonClicked: () => {
		const visibleProvider = getVisibleProviderOrLog(outputChannel)

		if (!visibleProvider) {
			return
		}

		TelemetryService.instance.captureTitleButtonClicked("mcp")

		visibleProvider.postMessageToWebview({ type: "action", action: "mcpButtonClicked" })
	},
	promptsButtonClicked: () => {
		const visibleProvider = getVisibleProviderOrLog(outputChannel)

		if (!visibleProvider) {
			return
		}

		TelemetryService.instance.captureTitleButtonClicked("prompts")

		visibleProvider.postMessageToWebview({ type: "action", action: "promptsButtonClicked" })
	},
	popoutButtonClicked: () => {
		TelemetryService.instance.captureTitleButtonClicked("popout")

		return openClineInNewTab({ context, outputChannel })
	},
	openInNewTab: () => openClineInNewTab({ context, outputChannel }),
	settingsButtonClicked: () => {
		const visibleProvider = getVisibleProviderOrLog(outputChannel)

		if (!visibleProvider) {
			return
		}

		TelemetryService.instance.captureTitleButtonClicked("settings")

		visibleProvider.postMessageToWebview({ type: "action", action: "settingsButtonClicked" })
		// Also explicitly post the visibility message to trigger scroll reliably
		visibleProvider.postMessageToWebview({ type: "action", action: "didBecomeVisible" })
	},
	historyButtonClicked: () => {
		const visibleProvider = getVisibleProviderOrLog(outputChannel)

		if (!visibleProvider) {
			return
		}

		TelemetryService.instance.captureTitleButtonClicked("history")

		visibleProvider.postMessageToWebview({ type: "action", action: "historyButtonClicked" })
	},
	marketplaceButtonClicked: () => {
		const visibleProvider = getVisibleProviderOrLog(outputChannel)
		if (!visibleProvider) return
		visibleProvider.postMessageToWebview({ type: "action", action: "marketplaceButtonClicked" })
	},
	showHumanRelayDialog: (params: { requestId: string; promptText: string }) => {
		const panel = getPanel()

		if (panel) {
			panel?.webview.postMessage({
				type: "showHumanRelayDialog",
				requestId: params.requestId,
				promptText: params.promptText,
			})
		}
	},
	registerHumanRelayCallback: registerHumanRelayCallback,
	unregisterHumanRelayCallback: unregisterHumanRelayCallback,
	handleHumanRelayResponse: handleHumanRelayResponse,
	newTask: handleNewTask,
	setCustomStoragePath: async () => {
		const { promptForCustomStoragePath } = await import("../utils/storage")
		await promptForCustomStoragePath()
	},
	importSettings: async (filePath?: string) => {
		const visibleProvider = getVisibleProviderOrLog(outputChannel)
		if (!visibleProvider) {
			return
		}

		await importSettingsWithFeedback(
			{
				providerSettingsManager: visibleProvider.providerSettingsManager,
				contextProxy: visibleProvider.contextProxy,
				customModesManager: visibleProvider.customModesManager,
				provider: visibleProvider,
			},
			filePath,
		)
	},
	focusInput: async () => {
		try {
			await focusPanel(tabPanel, sidebarPanel)

			// Send focus input message only for sidebar panels
			if (sidebarPanel && getPanel() === sidebarPanel) {
				provider.postMessageToWebview({ type: "action", action: "focusInput" })
			}
		} catch (error) {
			outputChannel.appendLine(`Error focusing input: ${error}`)
		}
	},
	focusPanel: async () => {
		try {
			await focusPanel(tabPanel, sidebarPanel)
		} catch (error) {
			outputChannel.appendLine(`Error focusing panel: ${error}`)
		}
	},
	acceptInput: () => {
		const visibleProvider = getVisibleProviderOrLog(outputChannel)

		if (!visibleProvider) {
			return
		}

		visibleProvider.postMessageToWebview({ type: "acceptInput" })
	},
<<<<<<< HEAD
	"imPlatform.manageToken": async () => {
		const tokenManager = ImPlatformTokenManager.getInstance()
		await tokenManager.showTokenStatus()
	},
	"imPlatform.setToken": async () => {
		const tokenManager = ImPlatformTokenManager.getInstance()
		const input = await vscode.window.showInputBox({
			prompt: "请输入IM Platform TokenKey",
			password: true,
			placeHolder: "your-token-key-here",
		})

		if (input) {
			await tokenManager.setTokenKey(input)
		}
	},
	"imPlatform.clearToken": async () => {
		const tokenManager = ImPlatformTokenManager.getInstance()
		await tokenManager.clearTokenKey()
=======
	receiveUserInfo: async (data: { userInfo?: any; accessToken?: string; tokenKey?: string }) => {
		const visibleProvider = getVisibleProviderOrLog(outputChannel)

		if (!visibleProvider) {
			return
		}

		// 从userInfo或直接参数中提取token
		let token = data?.tokenKey || data?.accessToken || data?.userInfo?.tokenKey || data?.userInfo?.accessToken

		if (token) {
			// 发送消息到webview更新OpenAI API Key
			await visibleProvider.postMessageToWebview({
				type: "tokenKeyReceived",
				tokenKey: token,
				source: "ai-im",
				timestamp: Date.now(),
			} as any)

			// 同时更新provider设置并保存
			const currentSettings = visibleProvider.contextProxy.getValue("providerSettings")
			if (currentSettings) {
				const updatedSettings = {
					...currentSettings,
					openAiApiKey: token,
				}
				await visibleProvider.contextProxy.setValue("providerSettings", updatedSettings)
				await visibleProvider.postStateToWebview()
			}

			outputChannel.appendLine(`[receiveUserInfo] Token received and set: ${token.substring(0, 10)}...`)

			// 显示成功通知
			vscode.window.showInformationMessage("API Key已成功从外部插件接收并设置")
		} else {
			outputChannel.appendLine("[receiveUserInfo] No token found in received data")
		}
>>>>>>> 95bcdd8b
	},
})

export const openClineInNewTab = async ({ context, outputChannel }: Omit<RegisterCommandOptions, "provider">) => {
	// (This example uses webviewProvider activation event which is necessary to
	// deserialize cached webview, but since we use retainContextWhenHidden, we
	// don't need to use that event).
	// https://github.com/microsoft/vscode-extension-samples/blob/main/webview-sample/src/extension.ts
	const contextProxy = await ContextProxy.getInstance(context)
	const codeIndexManager = CodeIndexManager.getInstance(context)

	// Get the existing MDM service instance to ensure consistent policy enforcement
	let mdmService: MdmService | undefined
	try {
		mdmService = MdmService.getInstance()
	} catch (error) {
		// MDM service not initialized, which is fine - extension can work without it
		mdmService = undefined
	}

	const tabProvider = new ClineProvider(context, outputChannel, "editor", contextProxy, mdmService)
	const lastCol = Math.max(...vscode.window.visibleTextEditors.map((editor) => editor.viewColumn || 0))

	// Check if there are any visible text editors, otherwise open a new group
	// to the right.
	const hasVisibleEditors = vscode.window.visibleTextEditors.length > 0

	if (!hasVisibleEditors) {
		await vscode.commands.executeCommand("workbench.action.newGroupRight")
	}

	const targetCol = hasVisibleEditors ? Math.max(lastCol + 1, 1) : vscode.ViewColumn.Two

	const newPanel = vscode.window.createWebviewPanel(ClineProvider.tabPanelId, "Roo Code", targetCol, {
		enableScripts: true,
		retainContextWhenHidden: true,
		localResourceRoots: [context.extensionUri],
	})

	// Save as tab type panel.
	setPanel(newPanel, "tab")

	// TODO: Use better svg icon with light and dark variants (see
	// https://stackoverflow.com/questions/58365687/vscode-extension-iconpath).
	newPanel.iconPath = {
		light: vscode.Uri.joinPath(context.extensionUri, "assets", "icons", "panel_light.png"),
		dark: vscode.Uri.joinPath(context.extensionUri, "assets", "icons", "panel_dark.png"),
	}

	await tabProvider.resolveWebviewView(newPanel)

	// Add listener for visibility changes to notify webview
	newPanel.onDidChangeViewState(
		(e) => {
			const panel = e.webviewPanel
			if (panel.visible) {
				panel.webview.postMessage({ type: "action", action: "didBecomeVisible" }) // Use the same message type as in SettingsView.tsx
			}
		},
		null, // First null is for `thisArgs`
		context.subscriptions, // Register listener for disposal
	)

	// Handle panel closing events.
	newPanel.onDidDispose(
		() => {
			setPanel(undefined, "tab")
		},
		null,
		context.subscriptions, // Also register dispose listener
	)

	// Lock the editor group so clicking on files doesn't open them over the panel.
	await delay(100)
	await vscode.commands.executeCommand("workbench.action.lockEditorGroup")

	return tabProvider
}<|MERGE_RESOLUTION|>--- conflicted
+++ resolved
@@ -222,27 +222,6 @@
 
 		visibleProvider.postMessageToWebview({ type: "acceptInput" })
 	},
-<<<<<<< HEAD
-	"imPlatform.manageToken": async () => {
-		const tokenManager = ImPlatformTokenManager.getInstance()
-		await tokenManager.showTokenStatus()
-	},
-	"imPlatform.setToken": async () => {
-		const tokenManager = ImPlatformTokenManager.getInstance()
-		const input = await vscode.window.showInputBox({
-			prompt: "请输入IM Platform TokenKey",
-			password: true,
-			placeHolder: "your-token-key-here",
-		})
-
-		if (input) {
-			await tokenManager.setTokenKey(input)
-		}
-	},
-	"imPlatform.clearToken": async () => {
-		const tokenManager = ImPlatformTokenManager.getInstance()
-		await tokenManager.clearTokenKey()
-=======
 	receiveUserInfo: async (data: { userInfo?: any; accessToken?: string; tokenKey?: string }) => {
 		const visibleProvider = getVisibleProviderOrLog(outputChannel)
 
@@ -280,7 +259,26 @@
 		} else {
 			outputChannel.appendLine("[receiveUserInfo] No token found in received data")
 		}
->>>>>>> 95bcdd8b
+	},
+	"imPlatform.manageToken": async () => {
+		const tokenManager = ImPlatformTokenManager.getInstance()
+		await tokenManager.showTokenStatus()
+	},
+	"imPlatform.setToken": async () => {
+		const tokenManager = ImPlatformTokenManager.getInstance()
+		const input = await vscode.window.showInputBox({
+			prompt: "请输入IM Platform TokenKey",
+			password: true,
+			placeHolder: "your-token-key-here",
+		})
+
+		if (input) {
+			await tokenManager.setTokenKey(input)
+		}
+	},
+	"imPlatform.clearToken": async () => {
+		const tokenManager = ImPlatformTokenManager.getInstance()
+		await tokenManager.clearTokenKey()
 	},
 })
 
