{
	"name": "roo-cline",
	"displayName": "%extension.displayName%",
	"description": "%extension.description%",
	"publisher": "RooVeterinaryInc",
	"version": "3.25.12",
	"icon": "assets/icons/icon.png",
	"galleryBanner": {
		"color": "#617A91",
		"theme": "dark"
	},
	"engines": {
		"vscode": "^1.84.0",
		"node": "20.19.2"
	},
	"author": {
		"name": "Roo Code"
	},
	"repository": {
		"type": "git",
		"url": "https://github.com/RooCodeInc/Roo-Code"
	},
	"homepage": "https://github.com/RooCodeInc/Roo-Code",
	"categories": [
		"AI",
		"Chat",
		"Programming Languages",
		"Education",
		"Snippets",
		"Testing"
	],
	"keywords": [
		"cline",
		"claude",
		"dev",
		"mcp",
		"openrouter",
		"coding",
		"agent",
		"autonomous",
		"chatgpt",
		"sonnet",
		"ai",
		"llama",
		"roo code",
		"roocode"
	],
	"activationEvents": [
		"onLanguage",
		"onStartupFinished"
	],
	"main": "./dist/extension.js",
	"contributes": {
		"viewsContainers": {
			"auxiliarybar": [
				{
					"id": "roo-cline-Auxiliarybar",
					"title": "%views.activitybar.title%",
					"icon": "assets/icons/icon.svg"
				}
			]
		},
		"views": {
			"roo-cline-Auxiliarybar": [
				{
					"type": "webview",
					"id": "roo-cline.SidebarProvider",
					"name": "%views.sidebar.name%"
				}
			]
		},
		"commands": [
			{
				"command": "roo-cline.plusButtonClicked",
				"title": "%command.newTask.title%",
				"icon": "$(add)"
			},
			{
				"command": "roo-cline.promptsButtonClicked",
				"title": "%command.prompts.title%",
				"icon": "$(organization)"
			},
			{
				"command": "roo-cline.mcpButtonClicked",
				"title": "%command.mcpServers.title%",
				"icon": "$(server)"
			},
			{
				"command": "roo-cline.historyButtonClicked",
				"title": "%command.history.title%",
				"icon": "$(history)"
			},
			{
				"command": "roo-cline.marketplaceButtonClicked",
				"title": "%command.marketplace.title%",
				"icon": "$(extensions)"
			},
			{
				"command": "roo-cline.popoutButtonClicked",
				"title": "%command.openInEditor.title%",
				"icon": "$(link-external)"
			},
			{
				"command": "roo-cline.accountButtonClicked",
				"title": "Account",
				"icon": "$(account)"
			},
			{
				"command": "roo-cline.settingsButtonClicked",
				"title": "%command.settings.title%",
				"icon": "$(settings-gear)"
			},
			{
				"command": "roo-cline.openInNewTab",
				"title": "%command.openInNewTab.title%",
				"category": "%configuration.title%"
			},
			{
				"command": "roo-cline.explainCode",
				"title": "%command.explainCode.title%",
				"category": "%configuration.title%"
			},
			{
				"command": "roo-cline.fixCode",
				"title": "%command.fixCode.title%",
				"category": "%configuration.title%"
			},
			{
				"command": "roo-cline.improveCode",
				"title": "%command.improveCode.title%",
				"category": "%configuration.title%"
			},
			{
				"command": "roo-cline.addToContext",
				"title": "%command.addToContext.title%",
				"category": "%configuration.title%"
			},
			{
				"command": "roo-cline.newTask",
				"title": "%command.newTask.title%",
				"category": "%configuration.title%"
			},
			{
				"command": "roo-cline.terminalAddToContext",
				"title": "%command.terminal.addToContext.title%",
				"category": "Terminal"
			},
			{
				"command": "roo-cline.terminalFixCommand",
				"title": "%command.terminal.fixCommand.title%",
				"category": "Terminal"
			},
			{
				"command": "roo-cline.terminalExplainCommand",
				"title": "%command.terminal.explainCommand.title%",
				"category": "Terminal"
			},
			{
				"command": "roo-cline.imPlatform.manageToken",
				"title": "Manage IM Platform Token",
				"category": "Roo Code",
				"icon": "$(key)"
			},
			{
				"command": "roo-cline.imPlatform.setToken",
				"title": "Set IM Platform Token",
				"category": "Roo Code"
			},
			{
				"command": "roo-cline.imPlatform.clearToken",
				"title": "Clear IM Platform Token",
				"category": "Roo Code"
			},
			{
				"command": "roo-cline.setCustomStoragePath",
				"title": "%command.setCustomStoragePath.title%",
				"category": "%configuration.title%"
			},
			{
				"command": "roo-cline.importSettings",
				"title": "%command.importSettings.title%",
				"category": "%configuration.title%"
			},
			{
				"command": "roo-cline.focusInput",
				"title": "%command.focusInput.title%",
				"category": "%configuration.title%"
			},
			{
				"command": "roo-cline.acceptInput",
				"title": "%command.acceptInput.title%",
				"category": "%configuration.title%"
			},
			{
				"command": "roo-cline.receiveUserInfo",
				"title": "Receive User Info from External Plugin",
				"category": "%configuration.title%"
			}
		],
		"menus": {
			"editor/context": [
				{
					"submenu": "roo-cline.contextMenu",
					"group": "1"
				}
			],
			"roo-cline.contextMenu": [
				{
					"command": "roo-cline.addToContext",
					"group": "1_actions@1"
				},
				{
					"command": "roo-cline.explainCode",
					"group": "1_actions@2"
				},
				{
					"command": "roo-cline.improveCode",
					"group": "1_actions@3"
				}
			],
			"terminal/context": [
				{
					"submenu": "roo-cline.terminalMenu",
					"group": "2"
				}
			],
			"roo-cline.terminalMenu": [
				{
					"command": "roo-cline.terminalAddToContext",
					"group": "1_actions@1"
				},
				{
					"command": "roo-cline.terminalFixCommand",
					"group": "1_actions@2"
				},
				{
					"command": "roo-cline.terminalExplainCommand",
					"group": "1_actions@3"
				}
			],
			"view/title": [
				{
					"command": "roo-cline.plusButtonClicked",
					"group": "navigation@1",
					"when": "view == roo-cline.SidebarProvider"
				},
				{
					"command": "roo-cline.marketplaceButtonClicked",
					"group": "navigation@2",
					"when": "view == roo-cline.SidebarProvider"
				},
				{
					"command": "roo-cline.settingsButtonClicked",
					"group": "navigation@3",
					"when": "view == roo-cline.SidebarProvider"
				},
				{
					"command": "roo-cline.accountButtonClicked",
					"group": "navigation@4",
					"when": "view == roo-cline.SidebarProvider"
				},
				{
					"command": "roo-cline.historyButtonClicked",
					"group": "overflow@1",
					"when": "view == roo-cline.SidebarProvider"
				},
				{
					"command": "roo-cline.promptsButtonClicked",
					"group": "overflow@2",
					"when": "view == roo-cline.SidebarProvider"
				},
				{
					"command": "roo-cline.mcpButtonClicked",
					"group": "overflow@3",
					"when": "view == roo-cline.SidebarProvider"
				},
				{
					"command": "roo-cline.popoutButtonClicked",
					"group": "overflow@4",
					"when": "view == roo-cline.SidebarProvider"
				}
			],
			"editor/title": [
				{
					"command": "roo-cline.plusButtonClicked",
					"group": "navigation@1",
					"when": "activeWebviewPanelId == roo-cline.TabPanelProvider"
				},
				{
					"command": "roo-cline.marketplaceButtonClicked",
					"group": "navigation@2",
					"when": "activeWebviewPanelId == roo-cline.TabPanelProvider"
				},
				{
					"command": "roo-cline.settingsButtonClicked",
					"group": "navigation@3",
					"when": "activeWebviewPanelId == roo-cline.TabPanelProvider"
				},
				{
					"command": "roo-cline.accountButtonClicked",
					"group": "navigation@4",
					"when": "activeWebviewPanelId == roo-cline.TabPanelProvider"
				},
				{
					"command": "roo-cline.historyButtonClicked",
					"group": "overflow@1",
					"when": "activeWebviewPanelId == roo-cline.TabPanelProvider"
				},
				{
					"command": "roo-cline.promptsButtonClicked",
					"group": "overflow@2",
					"when": "activeWebviewPanelId == roo-cline.TabPanelProvider"
				},
				{
					"command": "roo-cline.mcpButtonClicked",
					"group": "overflow@3",
					"when": "activeWebviewPanelId == roo-cline.TabPanelProvider"
				},
				{
					"command": "roo-cline.popoutButtonClicked",
					"group": "overflow@4",
					"when": "activeWebviewPanelId == roo-cline.TabPanelProvider"
				}
			]
		},
		"submenus": [
			{
				"id": "roo-cline.contextMenu",
				"label": "%views.contextMenu.label%"
			},
			{
				"id": "roo-cline.terminalMenu",
				"label": "%views.terminalMenu.label%"
			}
		],
		"configuration": {
			"title": "%configuration.title%",
			"properties": {
				"roo-cline.allowedCommands": {
					"type": "array",
					"items": {
						"type": "string"
					},
					"default": [
						"npm test",
						"npm install",
						"tsc",
						"git log",
						"git diff",
						"git show"
					],
					"description": "%commands.allowedCommands.description%"
				},
				"roo-cline.deniedCommands": {
					"type": "array",
					"items": {
						"type": "string"
					},
					"default": [],
					"description": "%commands.deniedCommands.description%"
				},
				"roo-cline.commandExecutionTimeout": {
					"type": "number",
					"default": 0,
					"minimum": 0,
					"maximum": 600,
					"description": "%commands.commandExecutionTimeout.description%"
				},
				"roo-cline.commandTimeoutAllowlist": {
					"type": "array",
					"items": {
						"type": "string"
					},
					"default": [],
					"description": "%commands.commandTimeoutAllowlist.description%"
				},
				"roo-cline.preventCompletionWithOpenTodos": {
					"type": "boolean",
					"default": false,
					"description": "%commands.preventCompletionWithOpenTodos.description%"
				},
				"roo-cline.vsCodeLmModelSelector": {
					"type": "object",
					"properties": {
						"vendor": {
							"type": "string",
							"description": "%settings.vsCodeLmModelSelector.vendor.description%"
						},
						"family": {
							"type": "string",
							"description": "%settings.vsCodeLmModelSelector.family.description%"
						}
					},
					"description": "%settings.vsCodeLmModelSelector.description%"
				},
				"roo-cline.customStoragePath": {
					"type": "string",
					"default": "",
					"description": "%settings.customStoragePath.description%"
				},
				"roo-cline.enableCodeActions": {
					"type": "boolean",
					"default": true,
					"description": "%settings.enableCodeActions.description%"
				},
				"roo-cline.autoImportSettingsPath": {
					"type": "string",
					"default": "",
					"description": "%settings.autoImportSettingsPath.description%"
				},
				"roo-cline.useAgentRules": {
					"type": "boolean",
					"default": true,
					"description": "%settings.useAgentRules.description%"
				},
<<<<<<< HEAD
				"roo-cline.imPlatformTokenKey": {
					"type": "string",
					"default": "",
					"description": "Token key for IM Platform MCP integration. This key will be passed to the im-platform-mcp server for authentication."
=======
				"roo-cline.apiRequestTimeout": {
					"type": "number",
					"default": 600,
					"minimum": 0,
					"maximum": 3600,
					"description": "%settings.apiRequestTimeout.description%"
>>>>>>> 95bcdd8b
				}
			}
		}
	},
	"scripts": {
		"lint": "eslint . --ext=ts --max-warnings=0",
		"check-types": "tsc --noEmit",
		"pretest": "turbo run bundle --cwd ..",
		"test": "vitest run",
		"format": "prettier --write .",
		"bundle": "node esbuild.mjs",
		"vscode:prepublish": "pnpm bundle --production",
		"vsix": "mkdirp ../bin && vsce package --no-dependencies --out ../bin",
		"publish:marketplace": "vsce publish --no-dependencies && ovsx publish --no-dependencies",
		"watch:bundle": "pnpm bundle --watch",
		"watch:tsc": "cd .. && tsc --noEmit --watch --project src/tsconfig.json",
		"clean": "rimraf README.md CHANGELOG.md LICENSE dist logs mock .turbo"
	},
	"dependencies": {
		"@anthropic-ai/bedrock-sdk": "^0.10.2",
		"@anthropic-ai/sdk": "^0.37.0",
		"@anthropic-ai/vertex-sdk": "^0.7.0",
		"@aws-sdk/client-bedrock-runtime": "^3.848.0",
		"@aws-sdk/credential-providers": "^3.848.0",
		"@google/genai": "^1.0.0",
		"@lmstudio/sdk": "^1.1.1",
		"@mistralai/mistralai": "^1.3.6",
		"@modelcontextprotocol/sdk": "^1.9.0",
		"@qdrant/js-client-rest": "^1.14.0",
		"@roo-code/cloud": "^0.11.0",
		"@roo-code/ipc": "workspace:^",
		"@roo-code/telemetry": "workspace:^",
		"@roo-code/types": "workspace:^",
		"@types/lodash.debounce": "^4.0.9",
		"@vscode/codicons": "^0.0.36",
		"async-mutex": "^0.5.0",
		"axios": "^1.7.4",
		"cheerio": "^1.0.0",
		"chokidar": "^4.0.1",
		"clone-deep": "^4.0.1",
		"default-shell": "^2.2.0",
		"delay": "^6.0.0",
		"diff": "^5.2.0",
		"diff-match-patch": "^1.0.5",
		"exceljs": "^4.4.0",
		"fast-deep-equal": "^3.1.3",
		"fast-xml-parser": "^5.0.0",
		"fastest-levenshtein": "^1.0.16",
		"fzf": "^0.5.2",
		"get-folder-size": "^5.0.0",
		"google-auth-library": "^9.15.1",
		"gray-matter": "^4.0.3",
		"i18next": "^25.0.0",
		"ignore": "^7.0.3",
		"isbinaryfile": "^5.0.2",
		"lodash.debounce": "^4.0.8",
		"mammoth": "^1.9.1",
		"monaco-vscode-textmate-theme-converter": "^0.1.7",
		"node-cache": "^5.1.2",
		"node-ipc": "^12.0.0",
		"openai": "^5.0.0",
		"os-name": "^6.0.0",
		"p-limit": "^6.2.0",
		"p-wait-for": "^5.0.2",
		"pdf-parse": "^1.1.1",
		"pkce-challenge": "^5.0.0",
		"pretty-bytes": "^7.0.0",
		"proper-lockfile": "^4.1.2",
		"ps-tree": "^1.2.0",
		"puppeteer-chromium-resolver": "^24.0.0",
		"puppeteer-core": "^23.4.0",
		"reconnecting-eventsource": "^1.6.4",
		"sanitize-filename": "^1.6.3",
		"say": "^0.16.0",
		"serialize-error": "^12.0.0",
		"simple-git": "^3.27.0",
		"sound-play": "^1.1.0",
		"stream-json": "^1.8.0",
		"string-similarity": "^4.0.4",
		"strip-ansi": "^7.1.0",
		"strip-bom": "^5.0.0",
		"tiktoken": "^1.0.21",
		"tmp": "^0.2.3",
		"tree-sitter-wasms": "^0.1.12",
		"turndown": "^7.2.0",
		"uuid": "^11.1.0",
		"vscode-material-icons": "^0.1.1",
		"web-tree-sitter": "^0.25.6",
		"workerpool": "^9.2.0",
		"yaml": "^2.8.0",
		"zod": "^3.25.61",
		"im-platform-mcp": "^4.0.0"
	},
	"devDependencies": {
		"@roo-code/build": "workspace:^",
		"@roo-code/config-eslint": "workspace:^",
		"@roo-code/config-typescript": "workspace:^",
		"@types/clone-deep": "^4.0.4",
		"@types/debug": "^4.1.12",
		"@types/diff": "^5.2.1",
		"@types/diff-match-patch": "^1.0.36",
		"@types/glob": "^8.1.0",
		"@types/mocha": "^10.0.10",
		"@types/node": "20.x",
		"@types/node-cache": "^4.1.3",
		"@types/node-ipc": "^9.2.3",
		"@types/proper-lockfile": "^4.1.4",
		"@types/ps-tree": "^1.1.6",
		"@types/stream-json": "^1.7.8",
		"@types/string-similarity": "^4.0.2",
		"@types/tmp": "^0.2.6",
		"@types/turndown": "^5.0.5",
		"@types/vscode": "^1.84.0",
		"@vscode/test-electron": "^2.5.2",
		"@vscode/vsce": "3.3.2",
		"esbuild": "^0.25.0",
		"execa": "^9.5.2",
		"glob": "^11.0.1",
		"mkdirp": "^3.0.1",
		"nock": "^14.0.4",
		"npm-run-all2": "^8.0.1",
		"ovsx": "0.10.4",
		"rimraf": "^6.0.1",
		"tsup": "^8.4.0",
		"tsx": "^4.19.3",
		"typescript": "5.8.3",
		"vitest": "^3.2.3",
		"zod-to-ts": "^1.2.0"
	}
}<|MERGE_RESOLUTION|>--- conflicted
+++ resolved
@@ -413,19 +413,17 @@
 					"default": true,
 					"description": "%settings.useAgentRules.description%"
 				},
-<<<<<<< HEAD
-				"roo-cline.imPlatformTokenKey": {
-					"type": "string",
-					"default": "",
-					"description": "Token key for IM Platform MCP integration. This key will be passed to the im-platform-mcp server for authentication."
-=======
 				"roo-cline.apiRequestTimeout": {
 					"type": "number",
 					"default": 600,
 					"minimum": 0,
 					"maximum": 3600,
 					"description": "%settings.apiRequestTimeout.description%"
->>>>>>> 95bcdd8b
+				},
+				"roo-cline.imPlatformTokenKey": {
+					"type": "string",
+					"default": "",
+					"description": "Token key for IM Platform MCP integration. This key will be passed to the im-platform-mcp server for authentication."
 				}
 			}
 		}
