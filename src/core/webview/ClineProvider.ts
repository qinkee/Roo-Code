import { Anthropic } from "@anthropic-ai/sdk"
import axios from "axios"
import fs from "fs/promises"
import os from "os"
import pWaitFor from "p-wait-for"
import * as path from "path"
import * as vscode from "vscode"
import { buildApiHandler } from "../../api"
import { downloadTask } from "../../integrations/misc/export-markdown"
import { openFile, openImage } from "../../integrations/misc/open-file"
import { selectImages } from "../../integrations/misc/process-images"
import { getTheme } from "../../integrations/theme/getTheme"
import WorkspaceTracker from "../../integrations/workspace/WorkspaceTracker"
import { McpHub } from "../../services/mcp/McpHub"
import { ApiConfiguration, ApiProvider, ModelInfo } from "../../shared/api"
import { findLast } from "../../shared/array"
import { ApiConfigMeta, ExtensionMessage } from "../../shared/ExtensionMessage"
import { HistoryItem } from "../../shared/HistoryItem"
import { WebviewMessage, PromptMode } from "../../shared/WebviewMessage"
import { defaultPrompts } from "../../shared/modes"
import { SYSTEM_PROMPT, addCustomInstructions } from "../prompts/system"
import { fileExistsAtPath } from "../../utils/fs"
import { Cline } from "../Cline"
import { openMention } from "../mentions"
import { getNonce } from "./getNonce"
import { getUri } from "./getUri"
import { playSound, setSoundEnabled, setSoundVolume } from "../../utils/sound"
import { checkExistKey } from "../../shared/checkExistApiConfig"
import { enhancePrompt } from "../../utils/enhance-prompt"
import { getCommitInfo, searchCommits, getWorkingState } from "../../utils/git"
import { ConfigManager } from "../config/ConfigManager"
import { Mode } from "../prompts/types"
import { codeMode, CustomPrompts } from "../../shared/modes"

/*
https://github.com/microsoft/vscode-webview-ui-toolkit-samples/blob/main/default/weather-webview/src/providers/WeatherViewProvider.ts

https://github.com/KumarVariable/vscode-extension-sidebar-html/blob/master/src/customSidebarViewProvider.ts
*/

type SecretKey =
	| "apiKey"
	| "glamaApiKey"
	| "openRouterApiKey"
	| "awsAccessKey"
	| "awsSecretKey"
	| "awsSessionToken"
	| "openAiApiKey"
	| "geminiApiKey"
	| "openAiNativeApiKey"
	| "deepSeekApiKey"
type GlobalStateKey =
	| "apiProvider"
	| "apiModelId"
	| "glamaModelId"
	| "glamaModelInfo"
	| "awsRegion"
	| "awsUseCrossRegionInference"
	| "vertexProjectId"
	| "vertexRegion"
	| "lastShownAnnouncementId"
	| "customInstructions"
	| "alwaysAllowReadOnly"
	| "alwaysAllowWrite"
	| "alwaysAllowExecute"
	| "alwaysAllowBrowser"
	| "taskHistory"
	| "openAiBaseUrl"
	| "openAiModelId"
	| "ollamaModelId"
	| "ollamaBaseUrl"
	| "lmStudioModelId"
	| "lmStudioBaseUrl"
	| "anthropicBaseUrl"
	| "azureApiVersion"
	| "openAiStreamingEnabled"
	| "openRouterModelId"
	| "openRouterModelInfo"
	| "openRouterUseMiddleOutTransform"
	| "allowedCommands"
	| "soundEnabled"
	| "soundVolume"
	| "diffEnabled"
	| "alwaysAllowMcp"
	| "browserViewportSize"
	| "screenshotQuality"
	| "fuzzyMatchThreshold"
	| "preferredLanguage" // Language setting for Cline's communication
	| "writeDelayMs"
	| "terminalOutputLineLimit"
	| "mcpEnabled"
	| "alwaysApproveResubmit"
	| "requestDelaySeconds"
<<<<<<< HEAD
	| "experimentalDiffStrategy"
=======
	| "currentApiConfigName"
	| "listApiConfigMeta"
	| "mode"
	| "modeApiConfigs"
	| "customPrompts"
	| "enhancementApiConfigId"

>>>>>>> ef8d02df
export const GlobalFileNames = {
	apiConversationHistory: "api_conversation_history.json",
	uiMessages: "ui_messages.json",
	glamaModels: "glama_models.json",
	openRouterModels: "openrouter_models.json",
	mcpSettings: "cline_mcp_settings.json",
}

export class ClineProvider implements vscode.WebviewViewProvider {
	public static readonly sideBarId = "roo-cline.SidebarProvider" // used in package.json as the view's id. This value cannot be changed due to how vscode caches views based on their id, and updating the id would break existing instances of the extension.
	public static readonly tabPanelId = "roo-cline.TabPanelProvider"
	private static activeInstances: Set<ClineProvider> = new Set()
	private disposables: vscode.Disposable[] = []
	private view?: vscode.WebviewView | vscode.WebviewPanel
	private cline?: Cline
	private workspaceTracker?: WorkspaceTracker
	mcpHub?: McpHub
	private latestAnnouncementId = "jan-13-2025-custom-prompt" // update to some unique identifier when we add a new announcement
	configManager: ConfigManager

	constructor(
		readonly context: vscode.ExtensionContext,
		private readonly outputChannel: vscode.OutputChannel,
	) {
		this.outputChannel.appendLine("ClineProvider instantiated")
		ClineProvider.activeInstances.add(this)
		this.workspaceTracker = new WorkspaceTracker(this)
		this.mcpHub = new McpHub(this)
		this.configManager = new ConfigManager(this.context)
	}

	/*
	VSCode extensions use the disposable pattern to clean up resources when the sidebar/editor tab is closed by the user or system. This applies to event listening, commands, interacting with the UI, etc.
	- https://vscode-docs.readthedocs.io/en/stable/extensions/patterns-and-principles/
	- https://github.com/microsoft/vscode-extension-samples/blob/main/webview-sample/src/extension.ts
	*/
	async dispose() {
		this.outputChannel.appendLine("Disposing ClineProvider...")
		await this.clearTask()
		this.outputChannel.appendLine("Cleared task")
		if (this.view && "dispose" in this.view) {
			this.view.dispose()
			this.outputChannel.appendLine("Disposed webview")
		}
		while (this.disposables.length) {
			const x = this.disposables.pop()
			if (x) {
				x.dispose()
			}
		}
		this.workspaceTracker?.dispose()
		this.workspaceTracker = undefined
		this.mcpHub?.dispose()
		this.mcpHub = undefined
		this.outputChannel.appendLine("Disposed all disposables")
		ClineProvider.activeInstances.delete(this)
	}

	public static getVisibleInstance(): ClineProvider | undefined {
		return findLast(Array.from(this.activeInstances), (instance) => instance.view?.visible === true)
	}

	resolveWebviewView(
		webviewView: vscode.WebviewView | vscode.WebviewPanel,
		//context: vscode.WebviewViewResolveContext<unknown>, used to recreate a deallocated webview, but we don't need this since we use retainContextWhenHidden
		//token: vscode.CancellationToken
	): void | Thenable<void> {
		this.outputChannel.appendLine("Resolving webview view")
		this.view = webviewView

		// Initialize sound enabled state
		this.getState().then(({ soundEnabled }) => {
			setSoundEnabled(soundEnabled ?? false)
		})

		webviewView.webview.options = {
			// Allow scripts in the webview
			enableScripts: true,
			localResourceRoots: [this.context.extensionUri],
		}
		webviewView.webview.html = this.getHtmlContent(webviewView.webview)

		// Sets up an event listener to listen for messages passed from the webview view context
		// and executes code based on the message that is recieved
		this.setWebviewMessageListener(webviewView.webview)

		// Logs show up in bottom panel > Debug Console
		//console.log("registering listener")

		// Listen for when the panel becomes visible
		// https://github.com/microsoft/vscode-discussions/discussions/840
		if ("onDidChangeViewState" in webviewView) {
			// WebviewView and WebviewPanel have all the same properties except for this visibility listener
			// panel
			webviewView.onDidChangeViewState(
				() => {
					if (this.view?.visible) {
						this.postMessageToWebview({ type: "action", action: "didBecomeVisible" })
					}
				},
				null,
				this.disposables,
			)
		} else if ("onDidChangeVisibility" in webviewView) {
			// sidebar
			webviewView.onDidChangeVisibility(
				() => {
					if (this.view?.visible) {
						this.postMessageToWebview({ type: "action", action: "didBecomeVisible" })
					}
				},
				null,
				this.disposables,
			)
		}

		// Listen for when the view is disposed
		// This happens when the user closes the view or when the view is closed programmatically
		webviewView.onDidDispose(
			async () => {
				await this.dispose()
			},
			null,
			this.disposables,
		)

		// Listen for when color changes
		vscode.workspace.onDidChangeConfiguration(
			async (e) => {
				if (e && e.affectsConfiguration("workbench.colorTheme")) {
					// Sends latest theme name to webview
					await this.postMessageToWebview({ type: "theme", text: JSON.stringify(await getTheme()) })
				}
			},
			null,
			this.disposables,
		)

		// if the extension is starting a new session, clear previous task state
		this.clearTask()

		this.outputChannel.appendLine("Webview view resolved")
	}

	public async initClineWithTask(task?: string, images?: string[]) {
		await this.clearTask()
		const {
			apiConfiguration,
			customPrompts,
			diffEnabled,
			fuzzyMatchThreshold,
<<<<<<< HEAD
			experimentalDiffStrategy
=======
			mode,
			customInstructions: globalInstructions,
>>>>>>> ef8d02df
		} = await this.getState()

		const modeInstructions = customPrompts?.[mode]?.customInstructions
		const effectiveInstructions = [globalInstructions, modeInstructions]
			.filter(Boolean)
			.join('\n\n')

		this.cline = new Cline(
			this,
			apiConfiguration,
			effectiveInstructions,
			diffEnabled,
			fuzzyMatchThreshold,
			task,
			images,
			undefined,
			experimentalDiffStrategy
		)
	}

	public async initClineWithHistoryItem(historyItem: HistoryItem) {
		await this.clearTask()
		const {
			apiConfiguration,
			customPrompts,
			diffEnabled,
			fuzzyMatchThreshold,
<<<<<<< HEAD
			experimentalDiffStrategy
=======
			mode,
			customInstructions: globalInstructions,
>>>>>>> ef8d02df
		} = await this.getState()

		const modeInstructions = customPrompts?.[mode]?.customInstructions
		const effectiveInstructions = [globalInstructions, modeInstructions]
			.filter(Boolean)
			.join('\n\n')

		this.cline = new Cline(
			this,
			apiConfiguration,
			effectiveInstructions,
			diffEnabled,
			fuzzyMatchThreshold,
			undefined,
			undefined,
			historyItem,
			experimentalDiffStrategy
		)
	}

	public async postMessageToWebview(message: ExtensionMessage) {
		await this.view?.webview.postMessage(message)
	}

	/**
	 * Defines and returns the HTML that should be rendered within the webview panel.
	 *
	 * @remarks This is also the place where references to the React webview build files
	 * are created and inserted into the webview HTML.
	 *
	 * @param webview A reference to the extension webview
	 * @param extensionUri The URI of the directory containing the extension
	 * @returns A template string literal containing the HTML that should be
	 * rendered within the webview panel
	 */
	private getHtmlContent(webview: vscode.Webview): string {
		// Get the local path to main script run in the webview,
		// then convert it to a uri we can use in the webview.

		// The CSS file from the React build output
		const stylesUri = getUri(webview, this.context.extensionUri, [
			"webview-ui",
			"build",
			"static",
			"css",
			"main.css",
		])
		// The JS file from the React build output
		const scriptUri = getUri(webview, this.context.extensionUri, ["webview-ui", "build", "static", "js", "main.js"])

		// The codicon font from the React build output
		// https://github.com/microsoft/vscode-extension-samples/blob/main/webview-codicons-sample/src/extension.ts
		// we installed this package in the extension so that we can access it how its intended from the extension (the font file is likely bundled in vscode), and we just import the css fileinto our react app we don't have access to it
		// don't forget to add font-src ${webview.cspSource};
		const codiconsUri = getUri(webview, this.context.extensionUri, [
			"node_modules",
			"@vscode",
			"codicons",
			"dist",
			"codicon.css",
		])

		// const scriptUri = webview.asWebviewUri(vscode.Uri.joinPath(this._extensionUri, "assets", "main.js"))

		// const styleResetUri = webview.asWebviewUri(vscode.Uri.joinPath(this._extensionUri, "assets", "reset.css"))
		// const styleVSCodeUri = webview.asWebviewUri(vscode.Uri.joinPath(this._extensionUri, "assets", "vscode.css"))

		// // Same for stylesheet
		// const stylesheetUri = webview.asWebviewUri(vscode.Uri.joinPath(this._extensionUri, "assets", "main.css"))

		// Use a nonce to only allow a specific script to be run.
		/*
		content security policy of your webview to only allow scripts that have a specific nonce
		create a content security policy meta tag so that only loading scripts with a nonce is allowed
		As your extension grows you will likely want to add custom styles, fonts, and/or images to your webview. If you do, you will need to update the content security policy meta tag to explicity allow for these resources. E.g.
				<meta http-equiv="Content-Security-Policy" content="default-src 'none'; style-src ${webview.cspSource}; font-src ${webview.cspSource}; img-src ${webview.cspSource} https:; script-src 'nonce-${nonce}';">
		- 'unsafe-inline' is required for styles due to vscode-webview-toolkit's dynamic style injection
		- since we pass base64 images to the webview, we need to specify img-src ${webview.cspSource} data:;

		in meta tag we add nonce attribute: A cryptographic nonce (only used once) to allow scripts. The server must generate a unique nonce value each time it transmits a policy. It is critical to provide a nonce that cannot be guessed as bypassing a resource's policy is otherwise trivial.
		*/
		const nonce = getNonce()

		// Tip: Install the es6-string-html VS Code extension to enable code highlighting below
		return /*html*/ `
        <!DOCTYPE html>
        <html lang="en">
          <head>
            <meta charset="utf-8">
            <meta name="viewport" content="width=device-width,initial-scale=1,shrink-to-fit=no">
            <meta name="theme-color" content="#000000">
            <meta http-equiv="Content-Security-Policy" content="default-src 'none'; font-src ${webview.cspSource}; style-src ${webview.cspSource} 'unsafe-inline'; img-src ${webview.cspSource} data:; script-src 'nonce-${nonce}';">
            <link rel="stylesheet" type="text/css" href="${stylesUri}">
			<link href="${codiconsUri}" rel="stylesheet" />
            <title>Cline</title>
          </head>
          <body>
            <noscript>You need to enable JavaScript to run this app.</noscript>
            <div id="root"></div>
            <script nonce="${nonce}" src="${scriptUri}"></script>
          </body>
        </html>
      `
	}

	/**
	 * Sets up an event listener to listen for messages passed from the webview context and
	 * executes code based on the message that is recieved.
	 *
	 * @param webview A reference to the extension webview
	 */
	private setWebviewMessageListener(webview: vscode.Webview) {
		webview.onDidReceiveMessage(
			async (message: WebviewMessage) => {
				switch (message.type) {
					case "webviewDidLaunch":

						this.postStateToWebview()
						this.workspaceTracker?.initializeFilePaths() // don't await
						getTheme().then((theme) =>
							this.postMessageToWebview({ type: "theme", text: JSON.stringify(theme) }),
						)
						// post last cached models in case the call to endpoint fails
						this.readOpenRouterModels().then((openRouterModels) => {
							if (openRouterModels) {
								this.postMessageToWebview({ type: "openRouterModels", openRouterModels })
							}
						})
						// gui relies on model info to be up-to-date to provide the most accurate pricing, so we need to fetch the latest details on launch.
						// we do this for all users since many users switch between api providers and if they were to switch back to openrouter it would be showing outdated model info if we hadn't retrieved the latest at this point
						// (see normalizeApiConfiguration > openrouter)
						this.refreshOpenRouterModels().then(async (openRouterModels) => {
							if (openRouterModels) {
								// update model info in state (this needs to be done here since we don't want to update state while settings is open, and we may refresh models there)
								const { apiConfiguration } = await this.getState()
								if (apiConfiguration.openRouterModelId) {
									await this.updateGlobalState(
										"openRouterModelInfo",
										openRouterModels[apiConfiguration.openRouterModelId],
									)
									await this.postStateToWebview()
								}
							}
						})
						this.readGlamaModels().then((glamaModels) => {
							if (glamaModels) {
								this.postMessageToWebview({ type: "glamaModels", glamaModels })
							}
						})
						this.refreshGlamaModels().then(async (glamaModels) => {
							if (glamaModels) {
								// update model info in state (this needs to be done here since we don't want to update state while settings is open, and we may refresh models there)
								const { apiConfiguration } = await this.getState()
								if (apiConfiguration.glamaModelId) {
									await this.updateGlobalState(
										"glamaModelInfo",
										glamaModels[apiConfiguration.glamaModelId],
									)
									await this.postStateToWebview()
								}
							}
						})


						this.configManager.ListConfig().then(async (listApiConfig) => {

							if (!listApiConfig) {
								return
							}

							if (listApiConfig.length === 1) {
								// check if first time init then sync with exist config
								if (!checkExistKey(listApiConfig[0])) {
									const {
										apiConfiguration,
									} = await this.getState()
									await this.configManager.SaveConfig(listApiConfig[0].name ?? "default", apiConfiguration)
									listApiConfig[0].apiProvider = apiConfiguration.apiProvider
								}
							}

							let currentConfigName = await this.getGlobalState("currentApiConfigName") as string

							if (currentConfigName) {
								if (!await this.configManager.HasConfig(currentConfigName)) {
									// current config name not valid, get first config in list
									await this.updateGlobalState("currentApiConfigName", listApiConfig?.[0]?.name)
									if (listApiConfig?.[0]?.name) {
										const apiConfig = await this.configManager.LoadConfig(listApiConfig?.[0]?.name);

										await Promise.all([
											this.updateGlobalState("listApiConfigMeta", listApiConfig),
											this.postMessageToWebview({ type: "listApiConfig", listApiConfig }),
											this.updateApiConfiguration(apiConfig),
										])
										await this.postStateToWebview()
										return
									}

								}
							}


							await Promise.all(
								[
									await this.updateGlobalState("listApiConfigMeta", listApiConfig),
									await this.postMessageToWebview({ type: "listApiConfig", listApiConfig })
								]
							)
						}).catch(console.error);

						break
					case "newTask":
						// Code that should run in response to the hello message command
						//vscode.window.showInformationMessage(message.text!)

						// Send a message to our webview.
						// You can send any JSON serializable data.
						// Could also do this in extension .ts
						//this.postMessageToWebview({ type: "text", text: `Extension: ${Date.now()}` })
						// initializing new instance of Cline will make sure that any agentically running promises in old instance don't affect our new task. this essentially creates a fresh slate for the new task
						await this.initClineWithTask(message.text, message.images)
						break
					case "apiConfiguration":
						if (message.apiConfiguration) {
							await this.updateApiConfiguration(message.apiConfiguration)
						}
						await this.postStateToWebview()
						break
					case "customInstructions":
						await this.updateCustomInstructions(message.text)
						break
					case "alwaysAllowReadOnly":
						await this.updateGlobalState("alwaysAllowReadOnly", message.bool ?? undefined)
						await this.postStateToWebview()
						break
					case "alwaysAllowWrite":
						await this.updateGlobalState("alwaysAllowWrite", message.bool ?? undefined)
						await this.postStateToWebview()
						break
					case "alwaysAllowExecute":
						await this.updateGlobalState("alwaysAllowExecute", message.bool ?? undefined)
						await this.postStateToWebview()
						break
					case "alwaysAllowBrowser":
						await this.updateGlobalState("alwaysAllowBrowser", message.bool ?? undefined)
						await this.postStateToWebview()
						break
					case "alwaysAllowMcp":
						await this.updateGlobalState("alwaysAllowMcp", message.bool)
						await this.postStateToWebview()
						break
					case "askResponse":
						this.cline?.handleWebviewAskResponse(message.askResponse!, message.text, message.images)
						break
					case "clearTask":
						// newTask will start a new task with a given task text, while clear task resets the current session and allows for a new task to be started
						await this.clearTask()
						await this.postStateToWebview()
						break
					case "didShowAnnouncement":
						await this.updateGlobalState("lastShownAnnouncementId", this.latestAnnouncementId)
						await this.postStateToWebview()
						break
					case "selectImages":
						const images = await selectImages()
						await this.postMessageToWebview({ type: "selectedImages", images })
						break
					case "exportCurrentTask":
						const currentTaskId = this.cline?.taskId
						if (currentTaskId) {
							this.exportTaskWithId(currentTaskId)
						}
						break
					case "showTaskWithId":
						this.showTaskWithId(message.text!)
						break
					case "deleteTaskWithId":
						this.deleteTaskWithId(message.text!)
						break
					case "exportTaskWithId":
						this.exportTaskWithId(message.text!)
						break
					case "resetState":
						await this.resetState()
						break
					case "requestOllamaModels":
						const ollamaModels = await this.getOllamaModels(message.text)
						this.postMessageToWebview({ type: "ollamaModels", ollamaModels })
						break
					case "requestLmStudioModels":
						const lmStudioModels = await this.getLmStudioModels(message.text)
						this.postMessageToWebview({ type: "lmStudioModels", lmStudioModels })
						break
					case "refreshGlamaModels":
							await this.refreshGlamaModels()
						break
					case "refreshOpenRouterModels":
						await this.refreshOpenRouterModels()
						break
					case "refreshOpenAiModels":
						if (message?.values?.baseUrl && message?.values?.apiKey) {
							const openAiModels = await this.getOpenAiModels(message?.values?.baseUrl, message?.values?.apiKey)
							this.postMessageToWebview({ type: "openAiModels", openAiModels })
						}
						break
					case "openImage":
						openImage(message.text!)
						break
					case "openFile":
						openFile(message.text!, message.values as { create?: boolean; content?: string })
						break
					case "openMention":
						openMention(message.text)
						break
					case "cancelTask":
						if (this.cline) {
							const { historyItem } = await this.getTaskWithId(this.cline.taskId)
							this.cline.abortTask()
							await pWaitFor(() => this.cline === undefined || this.cline.didFinishAborting, {
								timeout: 3_000,
							}).catch(() => {
								console.error("Failed to abort task")
							})
							if (this.cline) {
								// 'abandoned' will prevent this cline instance from affecting future cline instance gui. this may happen if its hanging on a streaming request
								this.cline.abandoned = true
							}
							await this.initClineWithHistoryItem(historyItem) // clears task again, so we need to abortTask manually above
							// await this.postStateToWebview() // new Cline instance will post state when it's ready. having this here sent an empty messages array to webview leading to virtuoso having to reload the entire list
						}

						break
					case "allowedCommands":
						await this.context.globalState.update('allowedCommands', message.commands);
						// Also update workspace settings
						await vscode.workspace
							.getConfiguration('roo-cline')
							.update('allowedCommands', message.commands, vscode.ConfigurationTarget.Global);
						break;
					case "openMcpSettings": {
						const mcpSettingsFilePath = await this.mcpHub?.getMcpSettingsFilePath()
						if (mcpSettingsFilePath) {
							openFile(mcpSettingsFilePath)
						}
						break
					}
					case "restartMcpServer": {
						try {
							await this.mcpHub?.restartConnection(message.text!)
						} catch (error) {
							console.error(`Failed to retry connection for ${message.text}:`, error)
						}
						break
					}
					case "toggleToolAlwaysAllow": {
						try {
							await this.mcpHub?.toggleToolAlwaysAllow(
								message.serverName!,
								message.toolName!,
								message.alwaysAllow!
							)
						} catch (error) {
							console.error(`Failed to toggle auto-approve for tool ${message.toolName}:`, error)
						}
						break
					}
					case "toggleMcpServer": {
						try {
							await this.mcpHub?.toggleServerDisabled(
								message.serverName!,
								message.disabled!
							)
						} catch (error) {
							console.error(`Failed to toggle MCP server ${message.serverName}:`, error)
						}
						break
					}
					case "mcpEnabled":
						const mcpEnabled = message.bool ?? true
						await this.updateGlobalState("mcpEnabled", mcpEnabled)
						await this.postStateToWebview()
						break
					case "playSound":
						if (message.audioType) {
							const soundPath = path.join(this.context.extensionPath, "audio", `${message.audioType}.wav`)
							playSound(soundPath)
						}
						break
					case "soundEnabled":
						const soundEnabled = message.bool ?? true
						await this.updateGlobalState("soundEnabled", soundEnabled)
						setSoundEnabled(soundEnabled)  // Add this line to update the sound utility
						await this.postStateToWebview()
						break
					case "soundVolume":
						const soundVolume = message.value ?? 0.5
						await this.updateGlobalState("soundVolume", soundVolume)
						setSoundVolume(soundVolume)
						await this.postStateToWebview()
						break
					case "diffEnabled":
						const diffEnabled = message.bool ?? true
						await this.updateGlobalState("diffEnabled", diffEnabled)
						await this.postStateToWebview()
						break
					case "browserViewportSize":
						const browserViewportSize = message.text ?? "900x600"
						await this.updateGlobalState("browserViewportSize", browserViewportSize)
						await this.postStateToWebview()
						break
					case "fuzzyMatchThreshold":
						await this.updateGlobalState("fuzzyMatchThreshold", message.value)
						await this.postStateToWebview()
						break
					case "alwaysApproveResubmit":
						await this.updateGlobalState("alwaysApproveResubmit", message.bool ?? false)
						await this.postStateToWebview()
						break
					case "requestDelaySeconds":
						await this.updateGlobalState("requestDelaySeconds", message.value ?? 5)
						await this.postStateToWebview()
						break
					case "preferredLanguage":
						await this.updateGlobalState("preferredLanguage", message.text)
						await this.postStateToWebview()
						break
					case "writeDelayMs":
						await this.updateGlobalState("writeDelayMs", message.value)
						await this.postStateToWebview()
						break
					case "terminalOutputLineLimit":
						await this.updateGlobalState("terminalOutputLineLimit", message.value)
						await this.postStateToWebview()
						break
					case "mode":
						const newMode = message.text as Mode
						await this.updateGlobalState("mode", newMode)
						
						// Load the saved API config for the new mode if it exists
						const savedConfigId = await this.configManager.GetModeConfigId(newMode)
						const listApiConfig = await this.configManager.ListConfig()
						
						// Update listApiConfigMeta first to ensure UI has latest data
						await this.updateGlobalState("listApiConfigMeta", listApiConfig)
						
						// If this mode has a saved config, use it
						if (savedConfigId) {
							const config = listApiConfig?.find(c => c.id === savedConfigId)
							if (config?.name) {
								const apiConfig = await this.configManager.LoadConfig(config.name)
								await Promise.all([
									this.updateGlobalState("currentApiConfigName", config.name),
									this.updateApiConfiguration(apiConfig)
								])
							}
						} else {
							// If no saved config for this mode, save current config as default
							const currentApiConfigName = await this.getGlobalState("currentApiConfigName")
							if (currentApiConfigName) {
								const config = listApiConfig?.find(c => c.name === currentApiConfigName)
								if (config?.id) {
									await this.configManager.SetModeConfig(newMode, config.id)
								}
							}
						}
						
						await this.postStateToWebview()
						break
					case "updateEnhancedPrompt":
						const existingPrompts = await this.getGlobalState("customPrompts") || {}
						
						const updatedPrompts = {
							...existingPrompts,
							enhance: message.text
						}
						
						await this.updateGlobalState("customPrompts", updatedPrompts)
						
						// Get current state and explicitly include customPrompts
						const currentState = await this.getState()
						
						const stateWithPrompts = {
							...currentState,
							customPrompts: updatedPrompts
						}
						
						// Post state with prompts
						this.view?.webview.postMessage({
							type: "state",
							state: stateWithPrompts
						})
						break
					case "updatePrompt":
						if (message.promptMode && message.customPrompt !== undefined) {
							const existingPrompts = await this.getGlobalState("customPrompts") || {}
							
							const updatedPrompts = {
								...existingPrompts,
								[message.promptMode]: message.customPrompt
							}
							
							await this.updateGlobalState("customPrompts", updatedPrompts)
							
							// Get current state and explicitly include customPrompts
							const currentState = await this.getState()
							
							const stateWithPrompts = {
								...currentState,
								customPrompts: updatedPrompts
							}
							
							// Post state with prompts
							this.view?.webview.postMessage({
								type: "state",
								state: stateWithPrompts
							})
						}
						break
					case "deleteMessage": {
						const answer = await vscode.window.showInformationMessage(
							"What would you like to delete?",
							{ modal: true },
							"Just this message",
							"This and all subsequent messages",
						)
						if ((answer === "Just this message" || answer === "This and all subsequent messages") &&
							this.cline && typeof message.value === 'number' && message.value) {
							const timeCutoff = message.value - 1000; // 1 second buffer before the message to delete
							const messageIndex = this.cline.clineMessages.findIndex(msg => msg.ts && msg.ts >= timeCutoff)
							const apiConversationHistoryIndex = this.cline.apiConversationHistory.findIndex(msg => msg.ts && msg.ts >= timeCutoff)
							
							if (messageIndex !== -1) {
								const { historyItem } = await this.getTaskWithId(this.cline.taskId)
								
								if (answer === "Just this message") {
									// Find the next user message first
									const nextUserMessage = this.cline.clineMessages
										.slice(messageIndex + 1)
										.find(msg => msg.type === "say" && msg.say === "user_feedback")
									
									// Handle UI messages
									if (nextUserMessage) {
										// Find absolute index of next user message
										const nextUserMessageIndex = this.cline.clineMessages.findIndex(msg => msg === nextUserMessage)
										// Keep messages before current message and after next user message
										await this.cline.overwriteClineMessages([
											...this.cline.clineMessages.slice(0, messageIndex),
											...this.cline.clineMessages.slice(nextUserMessageIndex)
										])
									} else {
										// If no next user message, keep only messages before current message
										await this.cline.overwriteClineMessages(
											this.cline.clineMessages.slice(0, messageIndex)
										)
									}
									
									// Handle API messages
									if (apiConversationHistoryIndex !== -1) {
										if (nextUserMessage && nextUserMessage.ts) {
											// Keep messages before current API message and after next user message
											await this.cline.overwriteApiConversationHistory([
												...this.cline.apiConversationHistory.slice(0, apiConversationHistoryIndex),
												...this.cline.apiConversationHistory.filter(msg => msg.ts && msg.ts >= nextUserMessage.ts)
											])
										} else {
											// If no next user message, keep only messages before current API message
											await this.cline.overwriteApiConversationHistory(
												this.cline.apiConversationHistory.slice(0, apiConversationHistoryIndex)
											)
										}
									}
								} else if (answer === "This and all subsequent messages") {
									// Delete this message and all that follow
									await this.cline.overwriteClineMessages(this.cline.clineMessages.slice(0, messageIndex))
									if (apiConversationHistoryIndex !== -1) {
										await this.cline.overwriteApiConversationHistory(this.cline.apiConversationHistory.slice(0, apiConversationHistoryIndex))
									}
								}
								
								await this.initClineWithHistoryItem(historyItem)
							}
						}
						break
					}
					case "screenshotQuality":
						await this.updateGlobalState("screenshotQuality", message.value)
						await this.postStateToWebview()
						break
					case "enhancementApiConfigId":
						await this.updateGlobalState("enhancementApiConfigId", message.text)
						await this.postStateToWebview()
						break
					case "enhancePrompt":
						if (message.text) {
							try {
								const { apiConfiguration, customPrompts, listApiConfigMeta, enhancementApiConfigId } = await this.getState()
								
								// Try to get enhancement config first, fall back to current config
								let configToUse: ApiConfiguration = apiConfiguration
								if (enhancementApiConfigId) {
									const config = listApiConfigMeta?.find(c => c.id === enhancementApiConfigId)
									if (config?.name) {
										const loadedConfig = await this.configManager.LoadConfig(config.name)
										if (loadedConfig.apiProvider) {
											configToUse = loadedConfig
										}
									}
								}
								
								const enhancedPrompt = await enhancePrompt(configToUse, message.text, customPrompts?.enhance)
								await this.postMessageToWebview({
									type: "enhancedPrompt",
									text: enhancedPrompt
								})
							} catch (error) {
								console.error("Error enhancing prompt:", error)
								vscode.window.showErrorMessage("Failed to enhance prompt")
								await this.postMessageToWebview({
									type: "enhancedPrompt"
								})
							}
						}
						break
					case "getSystemPrompt":
						try {
							const { apiConfiguration, customPrompts, customInstructions, preferredLanguage, browserViewportSize, mcpEnabled } = await this.getState()
							const cwd = vscode.workspace.workspaceFolders?.map((folder) => folder.uri.fsPath).at(0) || ''

							const mode = message.mode ?? codeMode
							const instructions = await addCustomInstructions(
								{ customInstructions, customPrompts, preferredLanguage },
								cwd,
								mode
							)

							const systemPrompt = await SYSTEM_PROMPT(
								cwd,
								apiConfiguration.openRouterModelInfo?.supportsComputerUse ?? false,
								mcpEnabled ? this.mcpHub : undefined,
								undefined,
								browserViewportSize ?? "900x600",
								mode,
								customPrompts
							)
							const fullPrompt = instructions ? `${systemPrompt}${instructions}` : systemPrompt
							
							await this.postMessageToWebview({
								type: "systemPrompt",
								text: fullPrompt,
								mode: message.mode
							})
						} catch (error) {
							console.error("Error getting system prompt:", error)
							vscode.window.showErrorMessage("Failed to get system prompt")
						}
						break
					case "searchCommits": {
						const cwd = vscode.workspace.workspaceFolders?.map((folder) => folder.uri.fsPath).at(0)
						if (cwd) {
							try {
								const commits = await searchCommits(message.query || "", cwd)
								await this.postMessageToWebview({
									type: "commitSearchResults",
									commits
								})
							} catch (error) {
								console.error("Error searching commits:", error)
								vscode.window.showErrorMessage("Failed to search commits")
							}
						}
						break
					}
<<<<<<< HEAD
					case "experimentalDiffStrategy":
						await this.updateGlobalState("experimentalDiffStrategy", message.bool ?? false)
						await this.postStateToWebview()
=======
					case "upsertApiConfiguration":
						if (message.text && message.apiConfiguration) {
							try {
								await this.configManager.SaveConfig(message.text, message.apiConfiguration);
								let listApiConfig = await this.configManager.ListConfig();
								
								// Update listApiConfigMeta first to ensure UI has latest data
								await this.updateGlobalState("listApiConfigMeta", listApiConfig);

								await Promise.all([
									this.updateApiConfiguration(message.apiConfiguration),
									this.updateGlobalState("currentApiConfigName", message.text),
								])

								await this.postStateToWebview()
							} catch (error) {
								console.error("Error create new api configuration:", error)
								vscode.window.showErrorMessage("Failed to create api configuration")
							}
						}
						break
					case "renameApiConfiguration":
						if (message.values && message.apiConfiguration) {
							try {
								const { oldName, newName } = message.values

								await this.configManager.SaveConfig(newName, message.apiConfiguration);
								await this.configManager.DeleteConfig(oldName)

								let listApiConfig = await this.configManager.ListConfig();
								const config = listApiConfig?.find(c => c.name === newName);
								
								// Update listApiConfigMeta first to ensure UI has latest data
								await this.updateGlobalState("listApiConfigMeta", listApiConfig);

								await Promise.all([
									this.updateGlobalState("currentApiConfigName", newName),
								])

								await this.postStateToWebview()
							} catch (error) {
								console.error("Error create new api configuration:", error)
								vscode.window.showErrorMessage("Failed to create api configuration")
							}
						}
						break
					case "loadApiConfiguration":
						if (message.text) {
							try {
								const apiConfig = await this.configManager.LoadConfig(message.text);
								const listApiConfig = await this.configManager.ListConfig();
								const config = listApiConfig?.find(c => c.name === message.text);
								
								// Update listApiConfigMeta first to ensure UI has latest data
								await this.updateGlobalState("listApiConfigMeta", listApiConfig);

								await Promise.all([
									this.updateGlobalState("currentApiConfigName", message.text),
									this.updateApiConfiguration(apiConfig),
								])

								await this.postStateToWebview()
							} catch (error) {
								console.error("Error load api configuration:", error)
								vscode.window.showErrorMessage("Failed to load api configuration")
							}
						}
						break
					case "deleteApiConfiguration":
						if (message.text) {
							const answer = await vscode.window.showInformationMessage(
								"Are you sure you want to delete this configuration profile?",
								{ modal: true },
								"Yes",
							)

							if (answer !== "Yes") {
								break
							}

							try {
								await this.configManager.DeleteConfig(message.text);
								const listApiConfig = await this.configManager.ListConfig();
								
								// Update listApiConfigMeta first to ensure UI has latest data
								await this.updateGlobalState("listApiConfigMeta", listApiConfig);

								// If this was the current config, switch to first available
								let currentApiConfigName = await this.getGlobalState("currentApiConfigName")
								if (message.text === currentApiConfigName && listApiConfig?.[0]?.name) {
									const apiConfig = await this.configManager.LoadConfig(listApiConfig[0].name);
									await Promise.all([
										this.updateGlobalState("currentApiConfigName", listApiConfig[0].name),
										this.updateApiConfiguration(apiConfig),
									])
								}

								await this.postStateToWebview()
							} catch (error) {
								console.error("Error delete api configuration:", error)
								vscode.window.showErrorMessage("Failed to delete api configuration")
							}
						}
						break
					case "getListApiConfiguration":
						try {
							let listApiConfig = await this.configManager.ListConfig();
							await this.updateGlobalState("listApiConfigMeta", listApiConfig)
							this.postMessageToWebview({ type: "listApiConfig", listApiConfig })
						} catch (error) {
							console.error("Error get list api configuration:", error)
							vscode.window.showErrorMessage("Failed to get list api configuration")
						}
>>>>>>> ef8d02df
						break
				}
			},
			null,
			this.disposables,
		)
	}

	private async updateApiConfiguration(apiConfiguration: ApiConfiguration) {
		// Update mode's default config
		const { mode } = await this.getState();
		if (mode) {
			const currentApiConfigName = await this.getGlobalState("currentApiConfigName");
			const listApiConfig = await this.configManager.ListConfig();
			const config = listApiConfig?.find(c => c.name === currentApiConfigName);
			if (config?.id) {
				await this.configManager.SetModeConfig(mode, config.id);
			}
		}

		const {
			apiProvider,
			apiModelId,
			apiKey,
			glamaModelId,
			glamaModelInfo,
			glamaApiKey,
			openRouterApiKey,
			awsAccessKey,
			awsSecretKey,
			awsSessionToken,
			awsRegion,
			awsUseCrossRegionInference,
			vertexProjectId,
			vertexRegion,
			openAiBaseUrl,
			openAiApiKey,
			openAiModelId,
			ollamaModelId,
			ollamaBaseUrl,
			lmStudioModelId,
			lmStudioBaseUrl,
			anthropicBaseUrl,
			geminiApiKey,
			openAiNativeApiKey,
			deepSeekApiKey,
			azureApiVersion,
			openAiStreamingEnabled,
			openRouterModelId,
			openRouterModelInfo,
			openRouterUseMiddleOutTransform,
		} = apiConfiguration
		await this.updateGlobalState("apiProvider", apiProvider)
		await this.updateGlobalState("apiModelId", apiModelId)
		await this.storeSecret("apiKey", apiKey)
		await this.updateGlobalState("glamaModelId", glamaModelId)
		await this.updateGlobalState("glamaModelInfo", glamaModelInfo)
		await this.storeSecret("glamaApiKey", glamaApiKey)
		await this.storeSecret("openRouterApiKey", openRouterApiKey)
		await this.storeSecret("awsAccessKey", awsAccessKey)
		await this.storeSecret("awsSecretKey", awsSecretKey)
		await this.storeSecret("awsSessionToken", awsSessionToken)
		await this.updateGlobalState("awsRegion", awsRegion)
		await this.updateGlobalState("awsUseCrossRegionInference", awsUseCrossRegionInference)
		await this.updateGlobalState("vertexProjectId", vertexProjectId)
		await this.updateGlobalState("vertexRegion", vertexRegion)
		await this.updateGlobalState("openAiBaseUrl", openAiBaseUrl)
		await this.storeSecret("openAiApiKey", openAiApiKey)
		await this.updateGlobalState("openAiModelId", openAiModelId)
		await this.updateGlobalState("ollamaModelId", ollamaModelId)
		await this.updateGlobalState("ollamaBaseUrl", ollamaBaseUrl)
		await this.updateGlobalState("lmStudioModelId", lmStudioModelId)
		await this.updateGlobalState("lmStudioBaseUrl", lmStudioBaseUrl)
		await this.updateGlobalState("anthropicBaseUrl", anthropicBaseUrl)
		await this.storeSecret("geminiApiKey", geminiApiKey)
		await this.storeSecret("openAiNativeApiKey", openAiNativeApiKey)
		await this.storeSecret("deepSeekApiKey", deepSeekApiKey)
		await this.updateGlobalState("azureApiVersion", azureApiVersion)
		await this.updateGlobalState("openAiStreamingEnabled", openAiStreamingEnabled)
		await this.updateGlobalState("openRouterModelId", openRouterModelId)
		await this.updateGlobalState("openRouterModelInfo", openRouterModelInfo)
		await this.updateGlobalState("openRouterUseMiddleOutTransform", openRouterUseMiddleOutTransform)
		if (this.cline) {
			this.cline.api = buildApiHandler(apiConfiguration)
		} 
	}

	async updateCustomInstructions(instructions?: string) {
		// User may be clearing the field
		await this.updateGlobalState("customInstructions", instructions || undefined)
		if (this.cline) {
			this.cline.customInstructions = instructions || undefined
		}
		await this.postStateToWebview()
	}

	// MCP

	async ensureMcpServersDirectoryExists(): Promise<string> {
		const mcpServersDir = path.join(os.homedir(), "Documents", "Cline", "MCP")
		try {
			await fs.mkdir(mcpServersDir, { recursive: true })
		} catch (error) {
			return "~/Documents/Cline/MCP" // in case creating a directory in documents fails for whatever reason (e.g. permissions) - this is fine since this path is only ever used in the system prompt
		}
		return mcpServersDir
	}

	async ensureSettingsDirectoryExists(): Promise<string> {
		const settingsDir = path.join(this.context.globalStorageUri.fsPath, "settings")
		await fs.mkdir(settingsDir, { recursive: true })
		return settingsDir
	}

	// Ollama

	async getOllamaModels(baseUrl?: string) {
		try {
			if (!baseUrl) {
				baseUrl = "http://localhost:11434"
			}
			if (!URL.canParse(baseUrl)) {
				return []
			}
			const response = await axios.get(`${baseUrl}/api/tags`)
			const modelsArray = response.data?.models?.map((model: any) => model.name) || []
			const models = [...new Set<string>(modelsArray)]
			return models
		} catch (error) {
			return []
		}
	}

	// LM Studio

	async getLmStudioModels(baseUrl?: string) {
		try {
			if (!baseUrl) {
				baseUrl = "http://localhost:1234"
			}
			if (!URL.canParse(baseUrl)) {
				return []
			}
			const response = await axios.get(`${baseUrl}/v1/models`)
			const modelsArray = response.data?.data?.map((model: any) => model.id) || []
			const models = [...new Set<string>(modelsArray)]
			return models
		} catch (error) {
			return []
		}
	}

	// OpenAi

	async getOpenAiModels(baseUrl?: string, apiKey?: string) {
		try {
			if (!baseUrl) {
				return []
			}

			if (!URL.canParse(baseUrl)) {
				return []
			}

			const config: Record<string, any> = {}
			if (apiKey) {
				config["headers"] = { Authorization: `Bearer ${apiKey}` }
			}

			const response = await axios.get(`${baseUrl}/models`, config)
			const modelsArray = response.data?.data?.map((model: any) => model.id) || []
			const models = [...new Set<string>(modelsArray)]
			return models
		} catch (error) {
			return []
		}
	}

	// OpenRouter

	async handleOpenRouterCallback(code: string) {
		let apiKey: string
		try {
			const response = await axios.post("https://openrouter.ai/api/v1/auth/keys", { code })
			if (response.data && response.data.key) {
				apiKey = response.data.key
			} else {
				throw new Error("Invalid response from OpenRouter API")
			}
		} catch (error) {
			console.error("Error exchanging code for API key:", error)
			throw error
		}

		const openrouter: ApiProvider = "openrouter"
		await this.updateGlobalState("apiProvider", openrouter)
		await this.storeSecret("openRouterApiKey", apiKey)
		await this.postStateToWebview()
		if (this.cline) {
			this.cline.api = buildApiHandler({ apiProvider: openrouter, openRouterApiKey: apiKey })
		}
		// await this.postMessageToWebview({ type: "action", action: "settingsButtonClicked" }) // bad ux if user is on welcome
	}

	private async ensureCacheDirectoryExists(): Promise<string> {
		const cacheDir = path.join(this.context.globalStorageUri.fsPath, "cache")
		await fs.mkdir(cacheDir, { recursive: true })
		return cacheDir
	}

	async readGlamaModels(): Promise<Record<string, ModelInfo> | undefined> {
		const glamaModelsFilePath = path.join(
			await this.ensureCacheDirectoryExists(),
			GlobalFileNames.glamaModels,
		)
		const fileExists = await fileExistsAtPath(glamaModelsFilePath)
		if (fileExists) {
			const fileContents = await fs.readFile(glamaModelsFilePath, "utf8")
			return JSON.parse(fileContents)
		}
		return undefined
	}

	async refreshGlamaModels() {
		const glamaModelsFilePath = path.join(
			await this.ensureCacheDirectoryExists(),
			GlobalFileNames.glamaModels,
		)

		let models: Record<string, ModelInfo> = {}
		try {
			const response = await axios.get("https://glama.ai/api/gateway/v1/models")
			/*
				{
					"added": "2024-12-24T15:12:49.324Z",
					"capabilities": [
						"adjustable_safety_settings",
						"caching",
						"code_execution",
						"function_calling",
						"json_mode",
						"json_schema",
						"system_instructions",
						"tuning",
						"input:audio",
						"input:image",
						"input:text",
						"input:video",
						"output:text"
					],
					"id": "google-vertex/gemini-1.5-flash-002",
					"maxTokensInput": 1048576,
					"maxTokensOutput": 8192,
					"pricePerToken": {
						"cacheRead": null,
						"cacheWrite": null,
						"input": "0.000000075",
						"output": "0.0000003"
					}
				}
			*/
			if (response.data) {
				const rawModels = response.data;
				const parsePrice = (price: any) => {
					if (price) {
						return parseFloat(price) * 1_000_000
					}
					return undefined
				}
				for (const rawModel of rawModels) {
					const modelInfo: ModelInfo = {
						maxTokens: rawModel.maxTokensOutput,
						contextWindow: rawModel.maxTokensInput,
						supportsImages: rawModel.capabilities?.includes("input:image"),
						supportsComputerUse: rawModel.capabilities?.includes("computer_use"),
						supportsPromptCache: rawModel.capabilities?.includes("caching"),
						inputPrice: parsePrice(rawModel.pricePerToken?.input),
						outputPrice: parsePrice(rawModel.pricePerToken?.output),
						description: undefined,
						cacheWritesPrice: parsePrice(rawModel.pricePerToken?.cacheWrite),
						cacheReadsPrice: parsePrice(rawModel.pricePerToken?.cacheRead),
					}

					models[rawModel.id] = modelInfo
				}
			} else {
				console.error("Invalid response from Glama API")
			}
			await fs.writeFile(glamaModelsFilePath, JSON.stringify(models))
			console.log("Glama models fetched and saved", models)
		} catch (error) {
			console.error("Error fetching Glama models:", error)
		}

		await this.postMessageToWebview({ type: "glamaModels", glamaModels: models })
		return models
	}

	async readOpenRouterModels(): Promise<Record<string, ModelInfo> | undefined> {
		const openRouterModelsFilePath = path.join(
			await this.ensureCacheDirectoryExists(),
			GlobalFileNames.openRouterModels,
		)
		const fileExists = await fileExistsAtPath(openRouterModelsFilePath)
		if (fileExists) {
			const fileContents = await fs.readFile(openRouterModelsFilePath, "utf8")
			return JSON.parse(fileContents)
		}
		return undefined
	}

	async refreshOpenRouterModels() {
		const openRouterModelsFilePath = path.join(
			await this.ensureCacheDirectoryExists(),
			GlobalFileNames.openRouterModels,
		)

		let models: Record<string, ModelInfo> = {}
		try {
			const response = await axios.get("https://openrouter.ai/api/v1/models")
			/*
			{
				"id": "anthropic/claude-3.5-sonnet",
				"name": "Anthropic: Claude 3.5 Sonnet",
				"created": 1718841600,
				"description": "Claude 3.5 Sonnet delivers better-than-Opus capabilities, faster-than-Sonnet speeds, at the same Sonnet prices. Sonnet is particularly good at:\n\n- Coding: Autonomously writes, edits, and runs code with reasoning and troubleshooting\n- Data science: Augments human data science expertise; navigates unstructured data while using multiple tools for insights\n- Visual processing: excelling at interpreting charts, graphs, and images, accurately transcribing text to derive insights beyond just the text alone\n- Agentic tasks: exceptional tool use, making it great at agentic tasks (i.e. complex, multi-step problem solving tasks that require engaging with other systems)\n\n#multimodal",
				"context_length": 200000,
				"architecture": {
					"modality": "text+image-\u003Etext",
					"tokenizer": "Claude",
					"instruct_type": null
				},
				"pricing": {
					"prompt": "0.000003",
					"completion": "0.000015",
					"image": "0.0048",
					"request": "0"
				},
				"top_provider": {
					"context_length": 200000,
					"max_completion_tokens": 8192,
					"is_moderated": true
				},
				"per_request_limits": null
			},
			*/
			if (response.data?.data) {
				const rawModels = response.data.data
				const parsePrice = (price: any) => {
					if (price) {
						return parseFloat(price) * 1_000_000
					}
					return undefined
				}
				for (const rawModel of rawModels) {
					const modelInfo: ModelInfo = {
						maxTokens: rawModel.top_provider?.max_completion_tokens,
						contextWindow: rawModel.context_length,
						supportsImages: rawModel.architecture?.modality?.includes("image"),
						supportsPromptCache: false,
						inputPrice: parsePrice(rawModel.pricing?.prompt),
						outputPrice: parsePrice(rawModel.pricing?.completion),
						description: rawModel.description,
					}

					switch (rawModel.id) {
						case "anthropic/claude-3.5-sonnet":
						case "anthropic/claude-3.5-sonnet:beta":
							// NOTE: this needs to be synced with api.ts/openrouter default model info
							modelInfo.supportsComputerUse = true
							modelInfo.supportsPromptCache = true
							modelInfo.cacheWritesPrice = 3.75
							modelInfo.cacheReadsPrice = 0.3
							break
						case "anthropic/claude-3.5-sonnet-20240620":
						case "anthropic/claude-3.5-sonnet-20240620:beta":
							modelInfo.supportsPromptCache = true
							modelInfo.cacheWritesPrice = 3.75
							modelInfo.cacheReadsPrice = 0.3
							break
						case "anthropic/claude-3-5-haiku":
						case "anthropic/claude-3-5-haiku:beta":
						case "anthropic/claude-3-5-haiku-20241022":
						case "anthropic/claude-3-5-haiku-20241022:beta":
						case "anthropic/claude-3.5-haiku":
						case "anthropic/claude-3.5-haiku:beta":
						case "anthropic/claude-3.5-haiku-20241022":
						case "anthropic/claude-3.5-haiku-20241022:beta":
							modelInfo.supportsPromptCache = true
							modelInfo.cacheWritesPrice = 1.25
							modelInfo.cacheReadsPrice = 0.1
							break
						case "anthropic/claude-3-opus":
						case "anthropic/claude-3-opus:beta":
							modelInfo.supportsPromptCache = true
							modelInfo.cacheWritesPrice = 18.75
							modelInfo.cacheReadsPrice = 1.5
							break
						case "anthropic/claude-3-haiku":
						case "anthropic/claude-3-haiku:beta":
							modelInfo.supportsPromptCache = true
							modelInfo.cacheWritesPrice = 0.3
							modelInfo.cacheReadsPrice = 0.03
							break
					}

					models[rawModel.id] = modelInfo
				}
			} else {
				console.error("Invalid response from OpenRouter API")
			}
			await fs.writeFile(openRouterModelsFilePath, JSON.stringify(models))
			console.log("OpenRouter models fetched and saved", models)
		} catch (error) {
			console.error("Error fetching OpenRouter models:", error)
		}

		await this.postMessageToWebview({ type: "openRouterModels", openRouterModels: models })
		return models
	}

	// Task history

	async getTaskWithId(id: string): Promise<{
		historyItem: HistoryItem
		taskDirPath: string
		apiConversationHistoryFilePath: string
		uiMessagesFilePath: string
		apiConversationHistory: Anthropic.MessageParam[]
	}> {
		const history = (await this.getGlobalState("taskHistory") as HistoryItem[] | undefined) || []
		const historyItem = history.find((item) => item.id === id)
		if (historyItem) {
			const taskDirPath = path.join(this.context.globalStorageUri.fsPath, "tasks", id)
			const apiConversationHistoryFilePath = path.join(taskDirPath, GlobalFileNames.apiConversationHistory)
			const uiMessagesFilePath = path.join(taskDirPath, GlobalFileNames.uiMessages)
			const fileExists = await fileExistsAtPath(apiConversationHistoryFilePath)
			if (fileExists) {
				const apiConversationHistory = JSON.parse(await fs.readFile(apiConversationHistoryFilePath, "utf8"))
				return {
					historyItem,
					taskDirPath,
					apiConversationHistoryFilePath,
					uiMessagesFilePath,
					apiConversationHistory,
				}
			}
		}
		// if we tried to get a task that doesn't exist, remove it from state
		// FIXME: this seems to happen sometimes when the json file doesnt save to disk for some reason
		await this.deleteTaskFromState(id)
		throw new Error("Task not found")
	}

	async showTaskWithId(id: string) {
		if (id !== this.cline?.taskId) {
			// non-current task
			const { historyItem } = await this.getTaskWithId(id)
			await this.initClineWithHistoryItem(historyItem) // clears existing task
		}
		await this.postMessageToWebview({ type: "action", action: "chatButtonClicked" })
	}

	async exportTaskWithId(id: string) {
		const { historyItem, apiConversationHistory } = await this.getTaskWithId(id)
		await downloadTask(historyItem.ts, apiConversationHistory)
	}

	async deleteTaskWithId(id: string) {
		if (id === this.cline?.taskId) {
			await this.clearTask()
		}

		const { taskDirPath, apiConversationHistoryFilePath, uiMessagesFilePath } = await this.getTaskWithId(id)

		await this.deleteTaskFromState(id)

		// Delete the task files
		const apiConversationHistoryFileExists = await fileExistsAtPath(apiConversationHistoryFilePath)
		if (apiConversationHistoryFileExists) {
			await fs.unlink(apiConversationHistoryFilePath)
		}
		const uiMessagesFileExists = await fileExistsAtPath(uiMessagesFilePath)
		if (uiMessagesFileExists) {
			await fs.unlink(uiMessagesFilePath)
		}
		const legacyMessagesFilePath = path.join(taskDirPath, "claude_messages.json")
		if (await fileExistsAtPath(legacyMessagesFilePath)) {
			await fs.unlink(legacyMessagesFilePath)
		}
		await fs.rmdir(taskDirPath) // succeeds if the dir is empty
	}

	async deleteTaskFromState(id: string) {
		// Remove the task from history
		const taskHistory = (await this.getGlobalState("taskHistory") as HistoryItem[]) || []
		const updatedTaskHistory = taskHistory.filter((task) => task.id !== id)
		await this.updateGlobalState("taskHistory", updatedTaskHistory)

		// Notify the webview that the task has been deleted
		await this.postStateToWebview()
	}

	async postStateToWebview() {
		const state = await this.getStateToPostToWebview()
		this.postMessageToWebview({ type: "state", state })
	}

	async getStateToPostToWebview() {
		const {
			apiConfiguration,
			lastShownAnnouncementId,
			customInstructions,
			alwaysAllowReadOnly,
			alwaysAllowWrite,
			alwaysAllowExecute,
			alwaysAllowBrowser,
			alwaysAllowMcp,
			soundEnabled,
			diffEnabled,
			taskHistory,
			soundVolume,
			browserViewportSize,
			screenshotQuality,
			preferredLanguage,
			writeDelayMs,
			terminalOutputLineLimit,
			fuzzyMatchThreshold,
			mcpEnabled,
			alwaysApproveResubmit,
			requestDelaySeconds,
<<<<<<< HEAD
			experimentalDiffStrategy,
=======
			currentApiConfigName,
			listApiConfigMeta,
			mode,
			customPrompts,
			enhancementApiConfigId,
>>>>>>> ef8d02df
		} = await this.getState()

		const allowedCommands = vscode.workspace
			.getConfiguration('roo-cline')
			.get<string[]>('allowedCommands') || []

		return {
			version: this.context.extension?.packageJSON?.version ?? "",
			apiConfiguration,
			customInstructions,
			alwaysAllowReadOnly: alwaysAllowReadOnly ?? false,
			alwaysAllowWrite: alwaysAllowWrite ?? false,
			alwaysAllowExecute: alwaysAllowExecute ?? false,
			alwaysAllowBrowser: alwaysAllowBrowser ?? false,
			alwaysAllowMcp: alwaysAllowMcp ?? false,
			uriScheme: vscode.env.uriScheme,
			clineMessages: this.cline?.clineMessages || [],
			taskHistory: (taskHistory || [])
				.filter((item: HistoryItem) => item.ts && item.task)
				.sort((a: HistoryItem, b: HistoryItem) => b.ts - a.ts),
			soundEnabled: soundEnabled ?? false,
			diffEnabled: diffEnabled ?? true,
			shouldShowAnnouncement: lastShownAnnouncementId !== this.latestAnnouncementId,
			allowedCommands,
			soundVolume: soundVolume ?? 0.5,
			browserViewportSize: browserViewportSize ?? "900x600",
			screenshotQuality: screenshotQuality ?? 75,
			preferredLanguage: preferredLanguage ?? 'English',
			writeDelayMs: writeDelayMs ?? 1000,
			terminalOutputLineLimit: terminalOutputLineLimit ?? 500,
			fuzzyMatchThreshold: fuzzyMatchThreshold ?? 1.0,
			mcpEnabled: mcpEnabled ?? true,
			alwaysApproveResubmit: alwaysApproveResubmit ?? false,
			requestDelaySeconds: requestDelaySeconds ?? 5,
<<<<<<< HEAD
			experimentalDiffStrategy: experimentalDiffStrategy ?? false,
=======
			currentApiConfigName: currentApiConfigName ?? "default",
			listApiConfigMeta: listApiConfigMeta ?? [],
			mode: mode ?? codeMode,
			customPrompts: customPrompts ?? {},
			enhancementApiConfigId,
>>>>>>> ef8d02df
		}
	}

	async clearTask() {
		this.cline?.abortTask()
		this.cline = undefined // removes reference to it, so once promises end it will be garbage collected
	}

	// Caching mechanism to keep track of webview messages + API conversation history per provider instance

	/*
	Now that we use retainContextWhenHidden, we don't have to store a cache of cline messages in the user's state, but we could to reduce memory footprint in long conversations.

	- We have to be careful of what state is shared between ClineProvider instances since there could be multiple instances of the extension running at once. For example when we cached cline messages using the same key, two instances of the extension could end up using the same key and overwriting each other's messages.
	- Some state does need to be shared between the instances, i.e. the API key--however there doesn't seem to be a good way to notfy the other instances that the API key has changed.

	We need to use a unique identifier for each ClineProvider instance's message cache since we could be running several instances of the extension outside of just the sidebar i.e. in editor panels.

	// conversation history to send in API requests

	/*
	It seems that some API messages do not comply with vscode state requirements. Either the Anthropic library is manipulating these values somehow in the backend in a way thats creating cyclic references, or the API returns a function or a Symbol as part of the message content.
	VSCode docs about state: "The value must be JSON-stringifyable ... value — A value. MUST not contain cyclic references."
	For now we'll store the conversation history in memory, and if we need to store in state directly we'd need to do a manual conversion to ensure proper json stringification.
	*/

	// getApiConversationHistory(): Anthropic.MessageParam[] {
	// 	// const history = (await this.getGlobalState(
	// 	// 	this.getApiConversationHistoryStateKey()
	// 	// )) as Anthropic.MessageParam[]
	// 	// return history || []
	// 	return this.apiConversationHistory
	// }

	// setApiConversationHistory(history: Anthropic.MessageParam[] | undefined) {
	// 	// await this.updateGlobalState(this.getApiConversationHistoryStateKey(), history)
	// 	this.apiConversationHistory = history || []
	// }

	// addMessageToApiConversationHistory(message: Anthropic.MessageParam): Anthropic.MessageParam[] {
	// 	// const history = await this.getApiConversationHistory()
	// 	// history.push(message)
	// 	// await this.setApiConversationHistory(history)
	// 	// return history
	// 	this.apiConversationHistory.push(message)
	// 	return this.apiConversationHistory
	// }

	/*
	Storage
	https://dev.to/kompotkot/how-to-use-secretstorage-in-your-vscode-extensions-2hco
	https://www.eliostruyf.com/devhack-code-extension-storage-options/
	*/

	async getState() {
		const [
			storedApiProvider,
			apiModelId,
			apiKey,
			glamaApiKey,
			glamaModelId,
			glamaModelInfo,
			openRouterApiKey,
			awsAccessKey,
			awsSecretKey,
			awsSessionToken,
			awsRegion,
			awsUseCrossRegionInference,
			vertexProjectId,
			vertexRegion,
			openAiBaseUrl,
			openAiApiKey,
			openAiModelId,
			ollamaModelId,
			ollamaBaseUrl,
			lmStudioModelId,
			lmStudioBaseUrl,
			anthropicBaseUrl,
			geminiApiKey,
			openAiNativeApiKey,
			deepSeekApiKey,
			azureApiVersion,
			openAiStreamingEnabled,
			openRouterModelId,
			openRouterModelInfo,
			openRouterUseMiddleOutTransform,
			lastShownAnnouncementId,
			customInstructions,
			alwaysAllowReadOnly,
			alwaysAllowWrite,
			alwaysAllowExecute,
			alwaysAllowBrowser,
			alwaysAllowMcp,
			taskHistory,
			allowedCommands,
			soundEnabled,
			diffEnabled,
			soundVolume,
			browserViewportSize,
			fuzzyMatchThreshold,
			preferredLanguage,
			writeDelayMs,
			screenshotQuality,
			terminalOutputLineLimit,
			mcpEnabled,
			alwaysApproveResubmit,
			requestDelaySeconds,
<<<<<<< HEAD
			experimentalDiffStrategy,
=======
			currentApiConfigName,
			listApiConfigMeta,
			mode,
			modeApiConfigs,
			customPrompts,
			enhancementApiConfigId,
>>>>>>> ef8d02df
		] = await Promise.all([
			this.getGlobalState("apiProvider") as Promise<ApiProvider | undefined>,
			this.getGlobalState("apiModelId") as Promise<string | undefined>,
			this.getSecret("apiKey") as Promise<string | undefined>,
			this.getSecret("glamaApiKey") as Promise<string | undefined>,
			this.getGlobalState("glamaModelId") as Promise<string | undefined>,
			this.getGlobalState("glamaModelInfo") as Promise<ModelInfo | undefined>,
			this.getSecret("openRouterApiKey") as Promise<string | undefined>,
			this.getSecret("awsAccessKey") as Promise<string | undefined>,
			this.getSecret("awsSecretKey") as Promise<string | undefined>,
			this.getSecret("awsSessionToken") as Promise<string | undefined>,
			this.getGlobalState("awsRegion") as Promise<string | undefined>,
			this.getGlobalState("awsUseCrossRegionInference") as Promise<boolean | undefined>,
			this.getGlobalState("vertexProjectId") as Promise<string | undefined>,
			this.getGlobalState("vertexRegion") as Promise<string | undefined>,
			this.getGlobalState("openAiBaseUrl") as Promise<string | undefined>,
			this.getSecret("openAiApiKey") as Promise<string | undefined>,
			this.getGlobalState("openAiModelId") as Promise<string | undefined>,
			this.getGlobalState("ollamaModelId") as Promise<string | undefined>,
			this.getGlobalState("ollamaBaseUrl") as Promise<string | undefined>,
			this.getGlobalState("lmStudioModelId") as Promise<string | undefined>,
			this.getGlobalState("lmStudioBaseUrl") as Promise<string | undefined>,
			this.getGlobalState("anthropicBaseUrl") as Promise<string | undefined>,
			this.getSecret("geminiApiKey") as Promise<string | undefined>,
			this.getSecret("openAiNativeApiKey") as Promise<string | undefined>,
			this.getSecret("deepSeekApiKey") as Promise<string | undefined>,
			this.getGlobalState("azureApiVersion") as Promise<string | undefined>,
			this.getGlobalState("openAiStreamingEnabled") as Promise<boolean | undefined>,
			this.getGlobalState("openRouterModelId") as Promise<string | undefined>,
			this.getGlobalState("openRouterModelInfo") as Promise<ModelInfo | undefined>,
			this.getGlobalState("openRouterUseMiddleOutTransform") as Promise<boolean | undefined>,
			this.getGlobalState("lastShownAnnouncementId") as Promise<string | undefined>,
			this.getGlobalState("customInstructions") as Promise<string | undefined>,
			this.getGlobalState("alwaysAllowReadOnly") as Promise<boolean | undefined>,
			this.getGlobalState("alwaysAllowWrite") as Promise<boolean | undefined>,
			this.getGlobalState("alwaysAllowExecute") as Promise<boolean | undefined>,
			this.getGlobalState("alwaysAllowBrowser") as Promise<boolean | undefined>,
			this.getGlobalState("alwaysAllowMcp") as Promise<boolean | undefined>,
			this.getGlobalState("taskHistory") as Promise<HistoryItem[] | undefined>,
			this.getGlobalState("allowedCommands") as Promise<string[] | undefined>,
			this.getGlobalState("soundEnabled") as Promise<boolean | undefined>,
			this.getGlobalState("diffEnabled") as Promise<boolean | undefined>,
			this.getGlobalState("soundVolume") as Promise<number | undefined>,
			this.getGlobalState("browserViewportSize") as Promise<string | undefined>,
			this.getGlobalState("fuzzyMatchThreshold") as Promise<number | undefined>,
			this.getGlobalState("preferredLanguage") as Promise<string | undefined>,
			this.getGlobalState("writeDelayMs") as Promise<number | undefined>,
			this.getGlobalState("screenshotQuality") as Promise<number | undefined>,
			this.getGlobalState("terminalOutputLineLimit") as Promise<number | undefined>,
			this.getGlobalState("mcpEnabled") as Promise<boolean | undefined>,
			this.getGlobalState("alwaysApproveResubmit") as Promise<boolean | undefined>,
			this.getGlobalState("requestDelaySeconds") as Promise<number | undefined>,
<<<<<<< HEAD
			this.getGlobalState("experimentalDiffStrategy") as Promise<boolean | undefined>,
=======
			this.getGlobalState("currentApiConfigName") as Promise<string | undefined>,
			this.getGlobalState("listApiConfigMeta") as Promise<ApiConfigMeta[] | undefined>,
			this.getGlobalState("mode") as Promise<Mode | undefined>,
			this.getGlobalState("modeApiConfigs") as Promise<Record<Mode, string> | undefined>,
			this.getGlobalState("customPrompts") as Promise<CustomPrompts | undefined>,
			this.getGlobalState("enhancementApiConfigId") as Promise<string | undefined>,
>>>>>>> ef8d02df
		])

		let apiProvider: ApiProvider
		if (storedApiProvider) {
			apiProvider = storedApiProvider
		} else {
			// Either new user or legacy user that doesn't have the apiProvider stored in state
			// (If they're using OpenRouter or Bedrock, then apiProvider state will exist)
			if (apiKey) {
				apiProvider = "anthropic"
			} else {
				// New users should default to openrouter
				apiProvider = "openrouter"
			}
		}

		return {
			apiConfiguration: {
				apiProvider,
				apiModelId,
				apiKey,
				glamaApiKey,
				glamaModelId,
				glamaModelInfo,
				openRouterApiKey,
				awsAccessKey,
				awsSecretKey,
				awsSessionToken,
				awsRegion,
				awsUseCrossRegionInference,
				vertexProjectId,
				vertexRegion,
				openAiBaseUrl,
				openAiApiKey,
				openAiModelId,
				ollamaModelId,
				ollamaBaseUrl,
				lmStudioModelId,
				lmStudioBaseUrl,
				anthropicBaseUrl,
				geminiApiKey,
				openAiNativeApiKey,
				deepSeekApiKey,
				azureApiVersion,
				openAiStreamingEnabled,
				openRouterModelId,
				openRouterModelInfo,
				openRouterUseMiddleOutTransform,
			},
			lastShownAnnouncementId,
			customInstructions,
			alwaysAllowReadOnly: alwaysAllowReadOnly ?? false,
			alwaysAllowWrite: alwaysAllowWrite ?? false,
			alwaysAllowExecute: alwaysAllowExecute ?? false,
			alwaysAllowBrowser: alwaysAllowBrowser ?? false,
			alwaysAllowMcp: alwaysAllowMcp ?? false,
			taskHistory,
			allowedCommands,
			soundEnabled: soundEnabled ?? false,
			diffEnabled: diffEnabled ?? true,
			soundVolume,
			browserViewportSize: browserViewportSize ?? "900x600",
			screenshotQuality: screenshotQuality ?? 75,
			fuzzyMatchThreshold: fuzzyMatchThreshold ?? 1.0,
			writeDelayMs: writeDelayMs ?? 1000,
			terminalOutputLineLimit: terminalOutputLineLimit ?? 500,
			mode: mode ?? codeMode,
			preferredLanguage: preferredLanguage ?? (() => {
				// Get VSCode's locale setting
				const vscodeLang = vscode.env.language;
				// Map VSCode locale to our supported languages
				const langMap: { [key: string]: string } = {
					'en': 'English',
					'ar': 'Arabic',
					'pt-br': 'Brazilian Portuguese',
					'cs': 'Czech',
					'fr': 'French',
					'de': 'German',
					'hi': 'Hindi',
					'hu': 'Hungarian',
					'it': 'Italian',
					'ja': 'Japanese',
					'ko': 'Korean',
					'pl': 'Polish',
					'pt': 'Portuguese',
					'ru': 'Russian',
					'zh-cn': 'Simplified Chinese',
					'es': 'Spanish',
					'zh-tw': 'Traditional Chinese',
					'tr': 'Turkish'
				};
				// Return mapped language or default to English
				return langMap[vscodeLang.split('-')[0]] ?? 'English';
			})(),
			mcpEnabled: mcpEnabled ?? true,
			alwaysApproveResubmit: alwaysApproveResubmit ?? false,
			requestDelaySeconds: requestDelaySeconds ?? 5,
<<<<<<< HEAD
			experimentalDiffStrategy: experimentalDiffStrategy ?? false,
=======
			currentApiConfigName: currentApiConfigName ?? "default",
			listApiConfigMeta: listApiConfigMeta ?? [],
			modeApiConfigs: modeApiConfigs ?? {} as Record<Mode, string>,
			customPrompts: customPrompts ?? {},
			enhancementApiConfigId,
>>>>>>> ef8d02df
		}
	}

	async updateTaskHistory(item: HistoryItem): Promise<HistoryItem[]> {
		const history = (await this.getGlobalState("taskHistory") as HistoryItem[] | undefined) || []
		const existingItemIndex = history.findIndex((h) => h.id === item.id)
		
		// Ensure experimentalDiffStrategy is included from current settings if not already set
		const { experimentalDiffStrategy } = await this.getState() ?? {}
		const updatedItem = {
			...item,
			experimentalDiffStrategy: item.experimentalDiffStrategy ?? experimentalDiffStrategy
		}

		if (existingItemIndex !== -1) {
			history[existingItemIndex] = updatedItem
		} else {
			history.push(updatedItem)
		}
		await this.updateGlobalState("taskHistory", history)
		return history
	}

	// global

	async updateGlobalState(key: GlobalStateKey, value: any) {
		await this.context.globalState.update(key, value)
	}

	async getGlobalState(key: GlobalStateKey) {
		return await this.context.globalState.get(key)
	}

	// workspace

	private async updateWorkspaceState(key: string, value: any) {
		await this.context.workspaceState.update(key, value)
	}

	private async getWorkspaceState(key: string) {
		return await this.context.workspaceState.get(key)
	}

	// private async clearState() {
	// 	this.context.workspaceState.keys().forEach((key) => {
	// 		this.context.workspaceState.update(key, undefined)
	// 	})
	// 	this.context.globalState.keys().forEach((key) => {
	// 		this.context.globalState.update(key, undefined)
	// 	})
	// 	this.context.secrets.delete("apiKey")
	// }

	// secrets

	private async storeSecret(key: SecretKey, value?: string) {
		if (value) {
			await this.context.secrets.store(key, value)
		} else {
			await this.context.secrets.delete(key)
		}
	}

	private async getSecret(key: SecretKey) {
		return await this.context.secrets.get(key)
	}

	// dev

	async resetState() {
		vscode.window.showInformationMessage("Resetting state...")
		for (const key of this.context.globalState.keys()) {
			await this.context.globalState.update(key, undefined)
		}
		const secretKeys: SecretKey[] = [
			"apiKey",
			"glamaApiKey",
			"openRouterApiKey",
			"awsAccessKey",
			"awsSecretKey",
			"awsSessionToken",
			"openAiApiKey",
			"geminiApiKey",
			"openAiNativeApiKey",
			"deepSeekApiKey",
		]
		for (const key of secretKeys) {
			await this.storeSecret(key, undefined)
		}
		if (this.cline) {
			this.cline.abortTask()
			this.cline = undefined
		}
		vscode.window.showInformationMessage("State reset")
		await this.postStateToWebview()
		await this.postMessageToWebview({ type: "action", action: "chatButtonClicked" })
	}
}<|MERGE_RESOLUTION|>--- conflicted
+++ resolved
@@ -91,17 +91,14 @@
 	| "mcpEnabled"
 	| "alwaysApproveResubmit"
 	| "requestDelaySeconds"
-<<<<<<< HEAD
-	| "experimentalDiffStrategy"
-=======
 	| "currentApiConfigName"
 	| "listApiConfigMeta"
 	| "mode"
 	| "modeApiConfigs"
 	| "customPrompts"
-	| "enhancementApiConfigId"
-
->>>>>>> ef8d02df
+	| "enhancementApiConfigId",
+  | "experimentalDiffStrategy"
+
 export const GlobalFileNames = {
 	apiConversationHistory: "api_conversation_history.json",
 	uiMessages: "ui_messages.json",
@@ -253,12 +250,9 @@
 			customPrompts,
 			diffEnabled,
 			fuzzyMatchThreshold,
-<<<<<<< HEAD
-			experimentalDiffStrategy
-=======
 			mode,
 			customInstructions: globalInstructions,
->>>>>>> ef8d02df
+      experimentalDiffStrategy
 		} = await this.getState()
 
 		const modeInstructions = customPrompts?.[mode]?.customInstructions
@@ -286,12 +280,9 @@
 			customPrompts,
 			diffEnabled,
 			fuzzyMatchThreshold,
-<<<<<<< HEAD
-			experimentalDiffStrategy
-=======
 			mode,
 			customInstructions: globalInstructions,
->>>>>>> ef8d02df
+      experimentalDiffStrategy
 		} = await this.getState()
 
 		const modeInstructions = customPrompts?.[mode]?.customInstructions
@@ -965,11 +956,6 @@
 						}
 						break
 					}
-<<<<<<< HEAD
-					case "experimentalDiffStrategy":
-						await this.updateGlobalState("experimentalDiffStrategy", message.bool ?? false)
-						await this.postStateToWebview()
-=======
 					case "upsertApiConfiguration":
 						if (message.text && message.apiConfiguration) {
 							try {
@@ -1083,8 +1069,10 @@
 							console.error("Error get list api configuration:", error)
 							vscode.window.showErrorMessage("Failed to get list api configuration")
 						}
->>>>>>> ef8d02df
-						break
+						break
+          case "experimentalDiffStrategy":
+						await this.updateGlobalState("experimentalDiffStrategy", message.bool ?? false)
+						await this.postStateToWebview()
 				}
 			},
 			null,
@@ -1615,15 +1603,12 @@
 			mcpEnabled,
 			alwaysApproveResubmit,
 			requestDelaySeconds,
-<<<<<<< HEAD
-			experimentalDiffStrategy,
-=======
 			currentApiConfigName,
 			listApiConfigMeta,
 			mode,
 			customPrompts,
 			enhancementApiConfigId,
->>>>>>> ef8d02df
+      experimentalDiffStrategy,
 		} = await this.getState()
 
 		const allowedCommands = vscode.workspace
@@ -1658,15 +1643,12 @@
 			mcpEnabled: mcpEnabled ?? true,
 			alwaysApproveResubmit: alwaysApproveResubmit ?? false,
 			requestDelaySeconds: requestDelaySeconds ?? 5,
-<<<<<<< HEAD
-			experimentalDiffStrategy: experimentalDiffStrategy ?? false,
-=======
 			currentApiConfigName: currentApiConfigName ?? "default",
 			listApiConfigMeta: listApiConfigMeta ?? [],
 			mode: mode ?? codeMode,
 			customPrompts: customPrompts ?? {},
 			enhancementApiConfigId,
->>>>>>> ef8d02df
+      experimentalDiffStrategy: experimentalDiffStrategy ?? false,
 		}
 	}
 
@@ -1774,16 +1756,13 @@
 			mcpEnabled,
 			alwaysApproveResubmit,
 			requestDelaySeconds,
-<<<<<<< HEAD
-			experimentalDiffStrategy,
-=======
 			currentApiConfigName,
 			listApiConfigMeta,
 			mode,
 			modeApiConfigs,
 			customPrompts,
 			enhancementApiConfigId,
->>>>>>> ef8d02df
+      experimentalDiffStrategy,
 		] = await Promise.all([
 			this.getGlobalState("apiProvider") as Promise<ApiProvider | undefined>,
 			this.getGlobalState("apiModelId") as Promise<string | undefined>,
@@ -1836,16 +1815,13 @@
 			this.getGlobalState("mcpEnabled") as Promise<boolean | undefined>,
 			this.getGlobalState("alwaysApproveResubmit") as Promise<boolean | undefined>,
 			this.getGlobalState("requestDelaySeconds") as Promise<number | undefined>,
-<<<<<<< HEAD
-			this.getGlobalState("experimentalDiffStrategy") as Promise<boolean | undefined>,
-=======
 			this.getGlobalState("currentApiConfigName") as Promise<string | undefined>,
 			this.getGlobalState("listApiConfigMeta") as Promise<ApiConfigMeta[] | undefined>,
 			this.getGlobalState("mode") as Promise<Mode | undefined>,
 			this.getGlobalState("modeApiConfigs") as Promise<Record<Mode, string> | undefined>,
 			this.getGlobalState("customPrompts") as Promise<CustomPrompts | undefined>,
 			this.getGlobalState("enhancementApiConfigId") as Promise<string | undefined>,
->>>>>>> ef8d02df
+      this.getGlobalState("experimentalDiffStrategy") as Promise<boolean | undefined>,
 		])
 
 		let apiProvider: ApiProvider
@@ -1943,15 +1919,12 @@
 			mcpEnabled: mcpEnabled ?? true,
 			alwaysApproveResubmit: alwaysApproveResubmit ?? false,
 			requestDelaySeconds: requestDelaySeconds ?? 5,
-<<<<<<< HEAD
-			experimentalDiffStrategy: experimentalDiffStrategy ?? false,
-=======
 			currentApiConfigName: currentApiConfigName ?? "default",
 			listApiConfigMeta: listApiConfigMeta ?? [],
 			modeApiConfigs: modeApiConfigs ?? {} as Record<Mode, string>,
 			customPrompts: customPrompts ?? {},
 			enhancementApiConfigId,
->>>>>>> ef8d02df
+      experimentalDiffStrategy: experimentalDiffStrategy ?? false,
 		}
 	}
 
